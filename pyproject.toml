[project]
name = "dtbase"
version = "0.1"
description = "Core functionality for a generic digital twin"
authors = [{name = "The Alan Turing Institute Research Engineering Group"}]
requires-python = ">=3.8,<3.11"
readme = "README.md"
classifiers = [
    "Programming Language :: Python :: 3",
    "License :: OSI Approved :: MIT License",
]
keywords = ["digital twin"]
dependencies = [
    "coloredlogs==15.0.1",
    "sqlalchemy ~= 2.0",
    "SQLAlchemy-Utils ~= 0.41",

    "flask-sqlalchemy==3.0.3",
    "flask==2.2.3",
    "flask_login==0.6.2",
    "flask-cors == 3.0.10",
    "flask_migrate==3.1.0",

    "Jinja2==3.0.3",
    "jinjasql==0.1.8",
    "psycopg2-binary==2.9.3",
    "pandas==1.5.3",

    "scipy==1.11.3",
    "numpy==1.22.3",
    "matplotlib==3.5.1",
    "scikit-learn==1.0.2",

    "bcrypt==3.2.2",

    "azure-functions==1.11.2",
    "flask_wtf==1.0.1",

    "azure-storage-blob==12.13.0",

    "WTForms==2.3.3",
    "werkzeug==2.2.3",
    "requests==2.28.1",
    "python-dateutil==2.8.2",

    "PyYAML==6.0",
    "requests_mock==1.9.3",

    "statsmodels==0.14",
    "pydmd==0.4.1",
]

[project.optional-dependencies]
dev = [
    "pre-commit",
    "black==22.3.0",
    "pylint==2.13.5",
    "pytest==7.1.1",
    "pytest-cov==4.0.0",
    "ruff==0.1.3",
]
infrastructure = [
    "pulumi==3.56.0",
    "pulumi-azure-native==1.96.0",
]

[project.urls]
"Homepage" = "https://github.com/alan-turing-institute/DTBase"
"Bug tracker" = "https://github.com/alan-turing-institute/DTBase/issues"

[project.scripts]
dtbase_start_postgres_docker = "dtbase.core.db_docker:main"

[build-system]
requires = ["setuptools>=68", "wheel"]
build-backend = "setuptools.build_meta"

[tool.setuptools.package-data]
dtbase = ["models/arima/arima/config_arima.ini", "models/utils/dataprocessor/data_config.ini"]

[tool.setuptools]
packages = ["dtbase"]
license-files = ["LICENSE"]

[tool.ruff]
line-length = 88
indent-width = 4
target-version = "py310"

[tool.ruff.lint]
# TODO Comment in more of the below as we clean up the code.
select = [
  "F",
  "E",
  "I",
#  "W",
#  "N",
#  "C",
#  "D",
#  "YTT",
#  "ANN",
#  "ASYNC",
#  "B",
#  "A",
#  "C4",
#  "DTZ",
#  "T10",
#  "DJ",
#  "EXE",
#  "FA",
#  "ISC",
#  "G",
#  "PIE",
#  "PYI",
#  "PT",
#  "Q",
#  "RSE",
#  "RET",
#  "SLF",
#  "SLOT",
#  "SIM",
#  "TCH",
#  "ARG",
#  "PTH",
#  "PD",
#  "PGH",
#  "PL",
#  "NPY",
#  "RUF",
]
# Don't use the automatic fixing for now.
<<<<<<< HEAD
# unfixable = ["ALL"]
=======
>>>>>>> 15d2e01d
fixable = ["I"]
unfixable = ["F", "E"]<|MERGE_RESOLUTION|>--- conflicted
+++ resolved
@@ -129,9 +129,5 @@
 #  "RUF",
 ]
 # Don't use the automatic fixing for now.
-<<<<<<< HEAD
-# unfixable = ["ALL"]
-=======
->>>>>>> 15d2e01d
 fixable = ["I"]
 unfixable = ["F", "E"]