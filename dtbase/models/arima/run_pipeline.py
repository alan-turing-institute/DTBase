--- conflicted
+++ resolved
@@ -31,6 +31,7 @@
 from dtbase.models.arima.arima.arima_pipeline import arima_pipeline
 
 logger = logging.getLogger(__name__)
+
 
 def run_pipeline(session=None) -> None:
     # set up logging
@@ -95,20 +96,16 @@
         sensor_id = sensor_id_from_unique_identifier(
             unique_identifier=sensor, session=session
         )
-<<<<<<< HEAD
         # filter measures_list: only retrieve measures related to the current sensor
-        base_measures_list_ = set(base_measures_list).intersection(set(prep_data[sensor].columns))
+        base_measures_list_ = set(base_measures_list).intersection(
+            set(prep_data[sensor].columns)
+        )
         for base_measure in base_measures_list_:
             sensor_measure_id = measure_id_from_name(base_measure, session=session)
             values = prep_data[sensor][base_measure]
-            logger.info('running arima pipeline for %s sensor, %s measure', sensor, base_measure)
-=======
-        for base_measure in base_measures_list:
-            sensor_measure_id = measure_id_from_name_and_units(
-                base_measure[0], base_measure[1], session=session
+            logger.info(
+                "running arima pipeline for %s sensor, %s measure", sensor, base_measure
             )
-            values = prep_data[sensor][base_measure[0]]
->>>>>>> aca186ca
             mean_forecast, conf_int, metrics = arima_pipeline(values)
             mean = {
                 "measure_name": "Mean " + base_measure[0],
