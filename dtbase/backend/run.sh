#!/bin/bash

export LC_ALL=C.UTF-8
export LANG=C.UTF-8

if [ -n "$1" ] && [ "$1" -gt "-1" ]
then
    bport=$1
else
    bport=5000
fi

<<<<<<< HEAD
uvicorn main:app --port $bport --host=0.0.0.0 --reload
=======
uvicorn main:app --port $bport --host 0.0.0.0 --reload
>>>>>>> 2a02ee7e
<|MERGE_RESOLUTION|>--- conflicted
+++ resolved
@@ -2,6 +2,10 @@
 
 export LC_ALL=C.UTF-8
 export LANG=C.UTF-8
+
+if test -f "../../.secrets/dtenv.sh"; then
+    source ../../.secrets/dtenv.sh
+fi
 
 if [ -n "$1" ] && [ "$1" -gt "-1" ]
 then
@@ -10,8 +14,4 @@
     bport=5000
 fi
 
-<<<<<<< HEAD
-uvicorn main:app --port $bport --host=0.0.0.0 --reload
-=======
-uvicorn main:app --port $bport --host 0.0.0.0 --reload
->>>>>>> 2a02ee7e
+uvicorn main:app --port $bport --host 0.0.0.0 --reload