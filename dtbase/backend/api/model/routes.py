--- conflicted
+++ resolved
@@ -4,12 +4,8 @@
 from datetime import datetime
 from typing import Tuple
 
-<<<<<<< HEAD
-from flask import jsonify, request
+from flask import Response, jsonify, request
 from flask_jwt_extended import jwt_required
-=======
-from flask import Response, jsonify, request
->>>>>>> f721d7cc
 
 from dtbase.backend.api.model import blueprint
 from dtbase.backend.utils import check_keys
@@ -18,13 +14,8 @@
 
 
 @blueprint.route("/insert-model", methods=["POST"])
-<<<<<<< HEAD
-@jwt_required()
-def insert_model():
-=======
-# @login_required
+@jwt_required()
 def insert_model() -> Tuple[Response, int]:
->>>>>>> f721d7cc
     """
     Add a model to the database.
     POST request should have json data (mimetype "application/json")
@@ -45,13 +36,8 @@
 
 
 @blueprint.route("/list-models", methods=["GET"])
-<<<<<<< HEAD
-@jwt_required()
-def list_models():
-=======
-# @login_required
+@jwt_required()
 def list_models() -> Tuple[Response, int]:
->>>>>>> f721d7cc
     """
     List all models in the database.
     """
@@ -61,13 +47,8 @@
 
 
 @blueprint.route("/delete-model", methods=["DELETE"])
-<<<<<<< HEAD
-@jwt_required()
-def delete_model():
-=======
-# @login_required
+@jwt_required()
 def delete_model() -> Tuple[Response, int]:
->>>>>>> f721d7cc
     """
     Delete a model from the database
     DELETE request should have json data (mimetype "application/json")
@@ -87,12 +68,8 @@
 
 
 @blueprint.route("/insert-model-scenario", methods=["POST"])
-<<<<<<< HEAD
-@jwt_required()
-def insert_model_scenario():
-=======
+@jwt_required()
 def insert_model_scenario() -> Tuple[Response, int]:
->>>>>>> f721d7cc
     """
     Insert a model scenario into the database.
 
@@ -121,12 +98,8 @@
 
 
 @blueprint.route("/list-model-scenarios", methods=["GET"])
-<<<<<<< HEAD
-@jwt_required()
-def list_model_scenarios():
-=======
+@jwt_required()
 def list_model_scenarios() -> Tuple[Response, int]:
->>>>>>> f721d7cc
     """
     List all model scenarios in the database.
     """
@@ -135,12 +108,8 @@
 
 
 @blueprint.route("/delete-model-scenario", methods=["DELETE"])
-<<<<<<< HEAD
-@jwt_required()
-def delete_model_scenario():
-=======
+@jwt_required()
 def delete_model_scenario() -> Tuple[Response, int]:
->>>>>>> f721d7cc
     """
     Delete a model scenario from the database
     DELETE request should have json data (mimetype "application/json")
@@ -163,7 +132,6 @@
 
 @blueprint.route("/insert-model-measure", methods=["POST"])
 @jwt_required()
-# @login_required
 def insert_model_measure() -> Tuple[Response, int]:
     """
     Add a model measure to the database.
@@ -197,13 +165,8 @@
 
 
 @blueprint.route("/list-model-measures", methods=["GET"])
-<<<<<<< HEAD
-@jwt_required()
-def list_models_measures():
-=======
-# @login_required
+@jwt_required()
 def list_models_measures() -> Tuple[Response, int]:
->>>>>>> f721d7cc
     """
     List all model measures in the database.
     """
@@ -212,13 +175,8 @@
 
 
 @blueprint.route("/delete-model-measure", methods=["DELETE"])
-<<<<<<< HEAD
-@jwt_required()
-def delete_model_measure():
-=======
-# @login_required
+@jwt_required()
 def delete_model_measure() -> Tuple[Response, int]:
->>>>>>> f721d7cc
     """Delete a model measure from the database.
 
     DELETE request should have json data (mimetype "application/json") containing
@@ -237,13 +195,8 @@
 
 
 @blueprint.route("/insert-model-run", methods=["POST"])
-<<<<<<< HEAD
-@jwt_required()
-def insert_model_run():
-=======
-# @login_required
+@jwt_required()
 def insert_model_run() -> Tuple[Response, int]:
->>>>>>> f721d7cc
     """
     Add a model run to the database.
 
@@ -277,13 +230,8 @@
 
 
 @blueprint.route("/list-model-runs", methods=["GET"])
-<<<<<<< HEAD
-@jwt_required()
-def list_model_runs():
-=======
-# @login_required
+@jwt_required()
 def list_model_runs() -> Tuple[Response, int]:
->>>>>>> f721d7cc
     """
     List all model runs in the database.
 
@@ -338,13 +286,8 @@
 
 
 @blueprint.route("/get-model-run", methods=["GET"])
-<<<<<<< HEAD
-@jwt_required()
-def get_model_run():
-=======
-# @login_required
+@jwt_required()
 def get_model_run() -> Tuple[Response, int]:
->>>>>>> f721d7cc
     """
     Get the output of a model run.
 
@@ -373,13 +316,8 @@
 
 
 @blueprint.route("/get-model-run-sensor-measure", methods=["GET"])
-<<<<<<< HEAD
-@jwt_required()
-def get_model_run_sensor_measure():
-=======
-# @login_required
+@jwt_required()
 def get_model_run_sensor_measure() -> Tuple[Response, int]:
->>>>>>> f721d7cc
     """
     Get the sensor and sensor measure that the output of a model run should
     be compared to.
