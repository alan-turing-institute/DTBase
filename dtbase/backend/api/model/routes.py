"""
Module (routes.py) to handle endpoints related to models
"""
from datetime import datetime, timedelta
import json

from flask import request, jsonify
from flask_login import login_required

from dtbase.backend.api.model import blueprint
from dtbase.backend.utils import check_keys
from dtbase.core import models
from dtbase.core.structure import SQLA as db
from dtbase.core.utils import jsonify_query_result
from dtbase.backend.utils import check_keys


@blueprint.route("/insert_model", methods=["POST"])
# @login_required
def insert_model():
    """
    Add a model to the database.
    POST request should have json data (mimetype "application/json")
    containing
    {
        "name": <model_name:str>
    }
    """

    payload = json.loads(request.get_json())
    error_response = check_keys(payload, ["name"], "/insert_model")
    if error_response:
        return error_response

    models.insert_model(name=payload["name"], session=db.session)
    db.session.commit()
    return jsonify(payload), 201


@blueprint.route("/list_models", methods=["GET"])
# @login_required
def list_models():
    """
    List all models in the database.
    """

    result = models.list_models(session=db.session)
    return jsonify(result), 200


@blueprint.route("/delete_model", methods=["DELETE"])
# @login_required
def delete_model():
    """
    Delete a model from the database
    DELETE request should have json data (mimetype "application/json")
    containing
    {
        "name": <model_name:str>
    }
    """
    payload = json.loads(request.get_json())
    error_response = check_keys(payload, ["name"], "/delete_model")
    if error_response:
        return error_response

    models.delete_model(model_name=payload["name"], session=db.session)
    db.session.commit()
    return jsonify({"message": "Model deleted."}), 200


@blueprint.route("/insert_model_scenario", methods=["POST"])
def insert_model_scenario():
    """
    Insert a model scenario into the database.

    A model scenario specifies parameters for running a model. It is always tied to a
    particular model. It comes with a free form text description only (can also be
    null).

    POST request should have json data (mimetype "application/json")
    containing
    {
        "model_name": <model_name:str>,
        "description": <description:str> (can be None/null),
        "session": <session:sqlalchemy.orm.session.Session> (optional)
    """

    payload = json.loads(request.get_json())
    required_keys = ["model_name", "description"]
    error_response = check_keys(payload, required_keys, "/insert_model")
    if error_response:
        return error_response

    models.insert_model_scenario(**payload, session=db.session)
    db.session.commit()
    return jsonify(payload), 201


@blueprint.route("/list_model_scenarios", methods=["GET"])
def list_model_scenarios():
    """
    List all model scenarios in the database.
    """
    result = models.list_model_scenarios(session=db.session)
    return jsonify(result), 200


@blueprint.route("/delete_model_scenario", methods=["DELETE"])
def delete_model_scenario():
    """
    Delete a model scenario from the database
    DELETE request should have json data (mimetype "application/json")
    containing
    {
        "model_name": <model_name:str>,
        "description": <description:str>
    }
    """
    payload = json.loads(request.get_json())
    required_keys = ["model_name", "description"]
    error_response = check_keys(payload, required_keys, "/delete_model_scenario")
    if error_response:
        return error_response

    models.delete_model_scenario(**payload, session=db.session)
    db.session.commit()
    return jsonify({"message": "Model scenario deleted."}), 200


@blueprint.route("/insert_model_measure", methods=["POST"])
# @login_required
def insert_model_measure():
    """
    Add a model measure to the database.

    Model measures specify quantities that models can output, such as "mean temperature"
    or "upper 90% confidence limit for relative humidity".

    POST request should have json data (mimetype "application/json") containing
    {
        "name": <name of this measure:str>
        "units": <units in which this measure is specified:str>
        "datatype": <value type of this model measure.:str>
    }
    The datatype has to be one of "string", "integer", "float", or "boolean"
    """

    payload = json.loads(request.get_json())
    required_keys = {"name", "units", "datatype"}
    error_response = check_keys(payload, required_keys, "/insert_model_measure")
    if error_response:
        return error_response

    models.insert_model_measure(
        name=payload["name"],
        units=payload["units"],
        datatype=payload["datatype"],
        session=db.session,
    )
    db.session.commit()
    return jsonify(payload), 201


@blueprint.route("/list_model_measures", methods=["GET"])
# @login_required
def list_models_measures():
    """
    List all model measures in the database.
    """
    model_measures = models.list_model_measures(session=db.session)
    return jsonify(model_measures), 200


@blueprint.route("/delete_model_measure", methods=["DELETE"])
# @login_required
def delete_model_measure():
    """Delete a model measure from the database.

    DELETE request should have json data (mimetype "application/json") containing
    {
        "name": <name of the measure to delete:str>
    }
    """
    payload = json.loads(request.get_json())
    required_keys = {"name"}
    error_response = check_keys(payload, required_keys, "/delete_model_measure")
    if error_response:
        return error_response
    models.delete_model_measure(name=payload["name"], session=db.session)
    db.session.commit()
    return jsonify({"message": "Model measure deleted"}), 200


<<<<<<< HEAD
@blueprint.route("/insert_model_run", methods=["POST"])
# @login_required
def insert_model_run():
    """
    Add a model run to the database.

    POST request should have json data (mimetype "application/json") containing
    {
        "model_name": <name of the model that was run:str>
        "scenario_description": <description of the scenario:str>
        "measures_and_values": <results of the run:list of dicts with the below keys>
            "measure_name": <name of the measure reported:str>
            "values": <values that the model outputs:list>
            "timestamps": <timestamps associated with the values:list>
    }
    The values can be strings, integers, floats, or booleans, depending on the measure.
    There should as many values as there are timestamps.
    Optionally the following can also be included in the paylod
    {
        "time_created": <time when this run was run, `now` by default:string>
        "create_scenario": <create the scenario if it doesn't already exist, False by
                            default:boolean>
    }
    """

    payload = json.loads(request.get_json())
    required_keys = {"model_name", "scenario_description", "measures_and_values"}
    error_response = check_keys(payload, required_keys, "/insert_model_run")
    if error_response:
        return error_response
    models.insert_model_run(**payload, session=db.session)
    db.session.commit()
    return jsonify(payload), 201
=======
@blueprint.route("/list_model_runs", methods=["GET"])
# @login_required
def list_model_runs():
    """
    List all model runs in the database.
    
    GET request should have json data (mimetype "application/json") containing
    {
        "model_name": <Name of the model to get runs for>,
        "dt_from": <Datetime string for earliest readings to get. Inclusive. In ISO 8601 format: '%Y-%m-%dT%H:%M:%S'>,
        "dt_to": <Datetime string for last readings to get. Inclusive. In ISO 8601 format: '%Y-%m-%dT%H:%M:%S'>,
        "scenario": <The string description of the scenario to include runs for. Optional,
            by default all scenarios>,
        "session": SQLAlchemy session. Optional,
    }
    
    Returns:
        A list of tuples (values, timestamp) that are the result the model run.
    """
    
    payload = json.loads(request.get_json())
    required_keys = ["model_name", "dt_from", "dt_to", "scenario"]
    error_response = check_keys(payload, required_keys, "/list_model_runs")
    if error_response:
        return error_response
    
    model_name = payload.get("model_name")
    dt_from = payload.get("dt_from")
    df_to = payload.get("dt_to")
    scenario = payload.get("scenario")
    
    # Convert dt_from and dt_to to datetime objects
    try:
        dt_from = datetime.fromisoformat(dt_from)
        dt_to = datetime.fromisoformat(dt_to)
    except ValueError:
        return (
            jsonify(
                {
                    "error": "Invalid datetime format. Use ISO format: '%Y-%m-%dT%H:%M:%S'"
                }
            ),
            400,
        )
    
    model_runs = models.list_model_runs(model_name, dt_from, dt_to, session=db.session)
    return jsonify(model_runs), 200


@blueprint.route("/get_model_run", methods=["GET"])
# @login_required
def get_model_run():
    """
    Get the output of a model run.
    
    GET request should have json data (mimetype "application/json") containing
    {
        run_id: <Database ID of the model run>,
        measure_name: <Name of the model measure to get values for>,
        session: SQLAlchemy session. Optional,
    }
    
    Returns:
        List of model runs.
    """
    payload = json.loads(request.get_json())
    required_keys = ["run_id", "measure_name"]
    error_response = check_keys(payload, required_keys, "/get_model_run")
    if error_response:
        return error_response
    
    model_run = models.get_model_run(**payload, session=db.session)
    return jsonify(model_run), 200
>>>>>>> 3b47e5b9
<|MERGE_RESOLUTION|>--- conflicted
+++ resolved
@@ -192,7 +192,6 @@
     return jsonify({"message": "Model measure deleted"}), 200
 
 
-<<<<<<< HEAD
 @blueprint.route("/insert_model_run", methods=["POST"])
 # @login_required
 def insert_model_run():
@@ -226,13 +225,14 @@
     models.insert_model_run(**payload, session=db.session)
     db.session.commit()
     return jsonify(payload), 201
-=======
+
+
 @blueprint.route("/list_model_runs", methods=["GET"])
 # @login_required
 def list_model_runs():
     """
     List all model runs in the database.
-    
+
     GET request should have json data (mimetype "application/json") containing
     {
         "model_name": <Name of the model to get runs for>,
@@ -242,22 +242,22 @@
             by default all scenarios>,
         "session": SQLAlchemy session. Optional,
     }
-    
+
     Returns:
         A list of tuples (values, timestamp) that are the result the model run.
     """
-    
+
     payload = json.loads(request.get_json())
     required_keys = ["model_name", "dt_from", "dt_to", "scenario"]
     error_response = check_keys(payload, required_keys, "/list_model_runs")
     if error_response:
         return error_response
-    
+
     model_name = payload.get("model_name")
     dt_from = payload.get("dt_from")
     df_to = payload.get("dt_to")
     scenario = payload.get("scenario")
-    
+
     # Convert dt_from and dt_to to datetime objects
     try:
         dt_from = datetime.fromisoformat(dt_from)
@@ -271,7 +271,7 @@
             ),
             400,
         )
-    
+
     model_runs = models.list_model_runs(model_name, dt_from, dt_to, session=db.session)
     return jsonify(model_runs), 200
 
@@ -281,14 +281,14 @@
 def get_model_run():
     """
     Get the output of a model run.
-    
+
     GET request should have json data (mimetype "application/json") containing
     {
         run_id: <Database ID of the model run>,
         measure_name: <Name of the model measure to get values for>,
         session: SQLAlchemy session. Optional,
     }
-    
+
     Returns:
         List of model runs.
     """
@@ -297,7 +297,6 @@
     error_response = check_keys(payload, required_keys, "/get_model_run")
     if error_response:
         return error_response
-    
+
     model_run = models.get_model_run(**payload, session=db.session)
-    return jsonify(model_run), 200
->>>>>>> 3b47e5b9
+    return jsonify(model_run), 200