"""
Module (routes.py) to handle API endpoints related to Locations
"""

import logging
from typing import Tuple

from flask import Response, jsonify, request
from flask_jwt_extended import jwt_required
from sqlalchemy.exc import IntegrityError

from dtbase.backend.api.location import blueprint
from dtbase.backend.utils import check_keys
from dtbase.core import locations
from dtbase.core.exc import RowExistsError, RowMissingError
from dtbase.core.structure import SQLA as db

logger = logging.getLogger(__name__)


@blueprint.route("/insert-location-schema", methods=["POST"])
@jwt_required()
def insert_location_schema() -> Tuple[Response, int]:
    """
    Add a location schema to the database.
    POST request should have json data (mimetype "application/json")
    containing
    {
      "name": <schema_name:str>,
      "description": <schema_description:str>
      "identifiers": [
                 {"name":<name:str>, "units":<units:str>,"datatype":<datatype:str>},
                 ...
                    ]
    }
    """
    try:
        payload = request.get_json()
        required_keys = ["name", "description", "identifiers"]
        error_response = check_keys(payload, required_keys, "/insert-location-schema")
        if error_response:
            return error_response
        idnames = []
        for identifier in payload["identifiers"]:
            if not identifier.get("is_existing", False):
                locations.insert_location_identifier(
                    name=identifier["name"],
                    units=identifier["units"],
                    datatype=identifier["datatype"],
                    session=db.session,
                )
            idnames.append(identifier["name"])
        # sort the idnames list, and use it to create/find a schema
        idnames.sort()
        locations.insert_location_schema(
            name=payload["name"],
            description=payload["description"],
            identifiers=idnames,
            session=db.session,
        )
        db.session.commit()
        return jsonify(payload), 201

    except IntegrityError:
        return jsonify({"message": "Location schema or measure exists already"}), 409

    except Exception as e:
        # Log the error message and return a response with the error message
        logger.error("Error occurred:", str(e))
        return jsonify({"error": str(e)}), 500


@blueprint.route("/insert-location", methods=["POST"])
@jwt_required()
def insert_location() -> Tuple[Response, int]:
    """
    Add a location to the database, defining the schema at the same time.
    POST request should have json data (mimetype "application/json")
    containing
    {
      "identifiers": [
                 {"name":<name:str>, "units":<units:str>,"datatype":<datatype:str>},
                 ...
                    ],
      "values": [<val1>, ...]
    }
    (where values should be in the same order as identifiers).

    """

    payload = request.get_json()
    required_keys = ["identifiers", "values"]
    error_response = check_keys(payload, required_keys, "/insert-location")
    if error_response:
        return error_response

    db.session.begin()
    try:
        idnames = []
        for identifier in payload["identifiers"]:
            locations.insert_location_identifier(
                name=identifier["name"],
                units=identifier["units"],
                datatype=identifier["datatype"],
                session=db.session,
            )
            idnames.append(identifier["name"])
        # sort the idnames list, and use it to create/find a schema
        idnames.sort()
        schema_name = "-".join(idnames)
        locations.insert_location_schema(
            name=schema_name,
            description=schema_name,
            identifiers=idnames,
            session=db.session,
        )
        value_dict = {}
        for i, val in enumerate(payload["values"]):
            value_dict[payload["identifiers"][i]["name"]] = val
        value_dict["schema_name"] = schema_name
        locations.insert_location(**value_dict, session=db.session)
        db.session.commit()
        return (
            jsonify({"message": "Location inserted", "schema_name": schema_name}),
            201,
        )
    except IntegrityError:
        db.session.rollback()
        return jsonify({"message": "Location or schema exists already"}), 409
    except Exception:
        db.session.rollback()
        raise


@blueprint.route("/insert-location-for-schema", methods=["POST"])
@jwt_required()
def insert_location_existing_schema() -> Tuple[Response, int]:
    """
    Add a location to the database, given an existing schema name.
    POST request should have json data (mimetype "application/json")
    containing
    {
      "schema_name": <schema_name:str>,
      "identifier1_name": "value1",
       ...
    }
    with an identifier name and value for every identifier in the schema

    """

    payload = request.get_json()
    required_keys = ["schema_name"]
    error_response = check_keys(payload, required_keys, "/insert-location-for-schema")
    if error_response:
        return error_response
    try:
        locations.insert_location(**payload, session=db.session)
        db.session.commit()
    except RowMissingError:
        return jsonify({"message": "Location schema does not exist"}), 400
    except RowExistsError:
        return jsonify({"message": "Location already exists"}), 409
    return jsonify({"message": "Location created"}), 201


@blueprint.route("/list-locations", methods=["GET"])
@jwt_required()
def list_locations() -> Tuple[Response, int]:
    """
    List location in the database, filtered by schema name.
    Optionally also filter by coordinates, if given identifiers in the payload.
    Payload should be of the form:
    {
      "schema_name": <schema_name:str>,
      "identifier1_name": <value1:float|int|str|bool>,
       ...
    }

    Returns results in the form:
    [
     { <identifier1:str>: <value1:str>, ...}, ...
    ]

    """
    payload = request.get_json()
    required_keys = ["schema_name"]
    error_response = check_keys(payload, required_keys, "/list-locations")
    if error_response:
        return error_response
    result = locations.list_locations(
        **payload,
        session=db.session,
    )
    return jsonify(result), 200


@blueprint.route("/list-location-schemas", methods=["GET"])
@jwt_required()
def list_location_schemas() -> Tuple[Response, int]:
    """
    List location schemas in the database.

    Returns results in the form:
    [
      {
       "name": <name:str>,
       "description": <description:str>,
       "identifiers": [
          {
            "name": <identifier_name:str>,
            "units": <units:str>,
            "datatype":<"float"|"integer"|"string"|"boolean">
           }, ...
       ]
      }
    ]
    """

    result = locations.list_location_schemas(session=db.session)
    return jsonify(result), 200


@blueprint.route("/list-location-identifiers", methods=["GET"])
@jwt_required()
def list_location_identifiers() -> Tuple[Response, int]:
    """
    List location identifiers in the database.
    """

    result = locations.list_location_identifiers(session=db.session)
    return jsonify(result), 200


@blueprint.route("/get-schema-details", methods=["GET"])
@jwt_required()
def get_schema_details() -> Tuple[Response, int]:
    """
    Get a location schema and its identifiers from the database.

    Payload should have the form:
    {'schema_name': <schema_name:str>}

    Returns results in the form:
    {
        TODO Finish this docstring
    }
    """
    payload = request.get_json()
    schema_name = payload["schema_name"]
    try:
        result = locations.get_schema_details(schema_name, session=db.session)
<<<<<<< HEAD
    except Exception:
=======
    except RowMissingError:
>>>>>>> 20304c6f
        return jsonify({"message": "No such schema"}), 400
    return jsonify(result), 200


@blueprint.route("/delete-location-schema", methods=["DELETE"])
@jwt_required()
def delete_location_schema() -> Tuple[Response, int]:
    """
    Delete a location schema from the database.
    Payload should have the form:
    {'schema_name': <schema_name:str>}

    """

    # Call delete_location_schema and check that it doesn't error.
    payload = request.get_json()
    schema_name = payload["schema_name"]
    required_keys = ["schema_name"]
    error_response = check_keys(payload, required_keys, "/delete-location-schema")
    if error_response:
        return error_response
    try:
        locations.delete_location_schema(schema_name=schema_name, session=db.session)
        db.session.commit()
        return (
            jsonify({"message": f"Location schema '{schema_name}' has been deleted."}),
            200,
        )
    except RowMissingError:
        return (
            jsonify({"message": f"Location schema '{schema_name}' not found."}),
            400,
        )


@blueprint.route("/delete-location", methods=["DELETE"])
@jwt_required()
def delete_location() -> Tuple[Response, int]:
    """
    Delete a location with the specified schema name and coordinates.

    Payload should have the form:
    {"schema_name": <schema_name:str>}
    """
    payload = request.get_json()
    required_keys = ["schema_name"]
    error_response = check_keys(payload, required_keys, "/delete-location")
    if error_response:
        return error_response
    try:
        locations.delete_location_by_coordinates(session=db.session, **payload)
        db.session.commit()
        return jsonify({"message": "Location deleted successfully."}), 200
    except RowMissingError:
        return jsonify({"message": "Location not found"}), 400<|MERGE_RESOLUTION|>--- conflicted
+++ resolved
@@ -249,11 +249,7 @@
     schema_name = payload["schema_name"]
     try:
         result = locations.get_schema_details(schema_name, session=db.session)
-<<<<<<< HEAD
-    except Exception:
-=======
     except RowMissingError:
->>>>>>> 20304c6f
         return jsonify({"message": "No such schema"}), 400
     return jsonify(result), 200
 
