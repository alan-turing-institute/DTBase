"""
Module (routes.py) to handle API endpoints related to Locations
"""
from datetime import datetime, timedelta
import json

from flask import request, jsonify
from flask_login import login_required

from dtbase.backend.api.location import blueprint
from dtbase.core import locations
from dtbase.core.structure import SQLA as db
from dtbase.core.utils import jsonify_query_result


@blueprint.route("/insert_location_schema", methods=["POST"])
# @login_required
def insert_location_schema():
    """
    Add a location schema to the database.
    POST request should have json data (mimetype "application/json")
    containing
    {
      "name": <schema_name:str>,
      "description": <schema_description:str>
      "identifiers": [
                 {"name":<name:str>, "units":<units:str>,"datatype":<datatype:str>},
                 ...
                    ]
    }
    """

    payload = json.loads(request.get_json())
    for k in ["name", "description", "identifiers"]:
        if not k in payload.keys():
            raise RuntimeError(
                f"Must include '{k}' in POST request to /insert_location_schema"
            )
    idnames = []
    for identifier in payload["identifiers"]:
        locations.insert_location_identifier(
            name=identifier["name"],
            units=identifier["units"],
            datatype=identifier["datatype"],
            session=db.session,
        )
        idnames.append(identifier["name"])
    # sort the idnames list, and use it to create/find a schema
    idnames.sort()
    schema_name = "-".join(idnames)
    locations.insert_location_schema(
        name=payload["name"],
        description=payload["description"],
        identifiers=idnames,
        session=db.session,
    )
    db.session.commit()
    return jsonify(payload), 201


@blueprint.route("/insert_location", methods=["POST"])
# @login_required
def insert_location():
    """
    Add a location to the database, defining the schema at the same time.
    POST request should have json data (mimetype "application/json")
    containing
    {
      "identifiers": [
                 {"name":<name:str>, "units":<units:str>,"datatype":<datatype:str>},
                 ...
                    ],
      "values": [<val1>, ...]
    }
    (where values should be in the same order as identifiers).

    """

    payload = json.loads(request.get_json())
    for k in ["identifiers", "values"]:
        if not k in payload.keys():
            raise RuntimeError(
                f"Must include '{k}' in POST request to /insert_location"
            )
    idnames = []
    for identifier in payload["identifiers"]:
        locations.insert_location_identifier(
            name=identifier["name"],
            units=identifier["units"],
            datatype=identifier["datatype"],
            session=db.session,
        )
        idnames.append(identifier["name"])
    # sort the idnames list, and use it to create/find a schema
    idnames.sort()
    schema_name = "-".join(idnames)
    locations.insert_location_schema(
        name=schema_name,
        description=schema_name,
        identifiers=idnames,
        session=db.session,
    )
    value_dict = {}
    for i, val in enumerate(payload["values"]):
        value_dict[payload["identifiers"][i]["name"]] = val
    locations.insert_location(schema_name=schema_name, **value_dict, session=db.session)
    return jsonify(value_dict), 201


@blueprint.route("/insert_location/<schema_name>", methods=["POST"])
# @login_required
def insert_location_existing_schema(schema_name):
    """
    Add a location to the database, given an existing schema name.
    POST request should have json data (mimetype "application/json")
    containing
    {
      "identifier1_name": "value1",
       ...
    }
    for every identifier in the schema

    """

    payload = json.loads(request.get_json())

    locations.insert_location(schema_name=schema_name, **payload, session=db.session)
    db.session.commit()
    return jsonify(payload), 201


@blueprint.route("/list/<schema_name>", methods=["GET"])
# @login_required
def list_locations(schema_name):
    """
    List location in the database.
    Optionally filter by coordinates, if given a dict in the payload of the form
    {
      "identifier1_name": "value1",
       ...
    }

    """
    payload = json.loads(request.get_json(force=True)) if request.data else {}
    result = locations.list_locations(
        schema_name=schema_name,
        **payload,
        session=db.session,
    )
    return jsonify(result), 200


@blueprint.route("/list_location_schemas", methods=["GET"])
# @login_required
def list_location_schemas():
    """
    List location schemas in the database.
    """

    result = locations.list_location_schemas(session=db.session)
    return jsonify(result), 200


@blueprint.route("/list_location_identifiers", methods=["GET"])
# @login_required
def list_location_identifiers():
    """
    List location identifiers in the database.
    """

    result = locations.list_location_identifiers(session=db.session)
    return jsonify(result), 200


@blueprint.route("/delete_location_schema/<schema_name>", methods=["DELETE"])
# @login_required
def delete_location_schema(schema_name):
    """
    Delete a location schema from the database.
    Endpoint URL: /delete_location_schema/<schema_name>
    """

    # Call delete_location_schema and check the returned value
    deletion_success = locations.delete_location_schema(schema_name=schema_name, session=db.session)
    db.session.commit()

<<<<<<< HEAD
    if deletion_success:
        return jsonify({"status": "success", "message": f"Location schema '{schema_name}' has been deleted."}), 200
=======
    # Check if the schema still exists in the database
    schemas = locations.list_location_schemas(session=db.session)
    schema_names = [schema["name"] for schema in schemas]

    if schema_name not in schema_names:
        return (
            jsonify(
                {
                    "status": "success",
                    "message": f"Location schema '{schema_name}' has been deleted.",
                }
            ),
            200,
        )
>>>>>>> 6a72fc80
    else:
        return (
            jsonify(
                {
                    "status": "error",
                    "message": f"Location schema '{schema_name}' not found or could not be deleted.",
                }
            ),
            404,
        )


@blueprint.route("/delete_location_by_coordinates/<schema_name>", methods=["DELETE"])
# @login_required
def delete_location(schema_name):
    """
    Delete a location with the specified schema name and coordinates.
    """
    payload = json.loads(request.get_json())
    try:
        locations.delete_location_by_coordinates(
            schema_name, session=db.session, **payload
        )
        db.session.commit()
        return jsonify({"message": "Location deleted successfully."}), 200
    except ValueError as e:
        return jsonify({"error": str(e)}), 400<|MERGE_RESOLUTION|>--- conflicted
+++ resolved
@@ -184,25 +184,8 @@
     deletion_success = locations.delete_location_schema(schema_name=schema_name, session=db.session)
     db.session.commit()
 
-<<<<<<< HEAD
     if deletion_success:
         return jsonify({"status": "success", "message": f"Location schema '{schema_name}' has been deleted."}), 200
-=======
-    # Check if the schema still exists in the database
-    schemas = locations.list_location_schemas(session=db.session)
-    schema_names = [schema["name"] for schema in schemas]
-
-    if schema_name not in schema_names:
-        return (
-            jsonify(
-                {
-                    "status": "success",
-                    "message": f"Location schema '{schema_name}' has been deleted.",
-                }
-            ),
-            200,
-        )
->>>>>>> 6a72fc80
     else:
         return (
             jsonify(
