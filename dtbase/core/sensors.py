"""Functions for accessing the sensor tables. """
import sqlalchemy as sqla

from dtbase.backend.utils import add_default_session
from dtbase.core import queries
from dtbase.core.structure import (
    Sensor,
    SensorMeasure,
    SensorType,
    SensorTypeMeasureRelation,
)
from dtbase.core import utils


@add_default_session
def measure_id_from_name(measure_name, session=None):
    """Find the id of a sensor measure of the given name.

    Args:
        measure_name: Name of the sensor measure
        session: SQLAlchemy session. Optional.

    Returns:
        Database id of the sensor measure.
    """
    query = sqla.select(SensorMeasure.id).where(SensorMeasure.name == measure_name)
    result = session.execute(query).fetchall()
    if len(result) == 0:
        raise ValueError(f"No sensor measure named '{measure_name}'")
    if len(result) > 1:
        raise ValueError(f"Multiple sensor measures named '{measure_name}'")
    return result[0][0]


@add_default_session
def type_id_from_name(type_name, session=None):
    """Find the id of a sensor type of the given name.

    Args:
        type_name: Name of the sensor type
        session: SQLAlchemy session. Optional.

    Returns:
        Database id of the sensor type.
    """
    query = sqla.select(SensorType.id).where(SensorType.name == type_name)
    result = session.execute(query).fetchall()
    if len(result) == 0:
        raise ValueError(f"No sensor type named '{type_name}'")
    if len(result) > 1:
        raise ValueError(f"Multiple sensor types named '{type_name}'")
    return result[0][0]


@add_default_session
def sensor_id_from_unique_identifier(unique_identifier, session=None):
    """Find the id of a sensor of the given unique identifier.

    Args:
        unique_identifier: Unique identifier of the sensor.
        session: SQLAlchemy session. Optional.

    Returns:
        Database id of the sensor.
    """
    query = sqla.select(Sensor.id).where(Sensor.unique_identifier == unique_identifier)
    result = session.execute(query).fetchall()
    if len(result) == 0:
        raise ValueError(f"No sensor '{unique_identifier}'")
    if len(result) > 1:
        raise ValueError(f"Multiple sensors '{unique_identifier}'")
    return result[0][0]


@add_default_session
def insert_sensor_measure(name, units, datatype, session=None):
    """Insert a new sensor measure into the database.

    Sensor measures are types of readings that sensors can report. For instance
    "temperature", "electricity consumption", or "air flow".

    Args:
        name: Name of this measure, e.g. "temperature".
        units: Units in which this measure is specified.
        datatype: Value type of this sensor measure. Has to be one of "string",
            "integer", "float", or "boolean".
        session: SQLAlchemy session. Optional.

    Returns:
        measure_id: int, PK of the newly created measure.
    """
    if datatype not in ("string", "integer", "float", "boolean"):
        raise ValueError(f"Unrecognised data type: {datatype}")
    session.add(SensorMeasure(name=name, units=units, datatype=datatype))
    session.flush()


@add_default_session
def insert_sensor_type(name, description, measures, session=None):
    """Insert a new sensor type into the database.

    Sensor type specifies a set of measures that sensors of this type can report. For
    instance, an atmospheric sensor might report temperature and air pressure. Sensor
    types can also have a name and a free form description.

    Args:
        name: Name of this sensor type
        description: Free form text description, for human consumption.
        measures: List of sensor measures that this sensor type can report.
            This should be a list of strings, that are the names of existing measures
            in the database.
        session: SQLAlchemy session. Optional.

    Returns:
        None
    """
    new_type = SensorType(name=name, description=description)
    session.add(new_type)
    session.flush()
    for measure_name in measures:
        measure_id = measure_id_from_name(measure_name, session=session)
        session.add(
            SensorTypeMeasureRelation(type_id=new_type.id, measure_id=measure_id)
        )
    session.flush()


@add_default_session
def insert_sensor(type_name, unique_identifier, name=None, notes=None, session=None):
    """Insert a new sensor into the database.

    Args:
        type_name: Name of the sensor type that this sensor is of.
        unique_identifier: A unique string that singles out this sensor.
        name: A human-readable name for this sensor. Optional.
        notes: Free-form text notes to attach to this sensor. Optional.
        session: SQLAlchemy session. Optional.

    Returns:
        None
    """
    type_id = type_id_from_name(type_name, session=session)
    new_sensor = Sensor(
        type_id=type_id, unique_identifier=unique_identifier, name=name, notes=notes
    )
    session.add(new_sensor)
    session.flush()


@add_default_session
def insert_sensor_readings(
    measure_name, sensor_uniq_id, readings, timestamps, session=None
):
    """Insert sensor readings to the database.

    Args:
        measure_name: Name of the sensor measure that these are readings for.
        sensor_uniq_id: Unique identifier for the sensor that reports these readings.
        readings: Readings to insert. An iterable.
        timestamps: Timestamps associated with the readings. An iterable of the same
            length as readings.
        session: SQLAlchemy session. Optional.

    Returns:
        None
    """
    if len(readings) != len(timestamps):
        raise ValueError(
            "There should be as many readings as there are timestamps,"
            f" but got {len(readings)} and {len(timestamps)}"
        )
    if len(readings) == 0:
        return None

    # Check the type of readings to insert.
    example_element = readings[0]
    element_type = type(example_element)
    if element_type not in utils.sensor_reading_class_dict:
        msg = f"Don't know how to insert sensor readings of type {element_type}."
        raise ValueError(msg)
    readings_class = utils.sensor_reading_class_dict[element_type]

    # Check that this is a valid measure for the given sensor_type.
    measures_sq = queries.sensor_measures_by_type().subquery()
    measures_q = (
        sqla.select(
            measures_sq.c.measure_datatype,
        )
        .where(measures_sq.c.measure_name == measure_name)
        .join(Sensor, Sensor.type_id == measures_sq.c.type_id)
        .where(Sensor.unique_identifier == sensor_uniq_id)
    )
    measures_result = session.execute(measures_q).fetchall()
    valid_measure = len(measures_result) > 0
    if not valid_measure:
        raise ValueError(
            f"Measure '{measure_name}' is not a valid measure for sensor "
            f"'{sensor_uniq_id}'."
        )
    expected_datatype = measures_result[0][0]

    # Check that the data type is correct
    datatype_matches = utils.check_datatype(example_element, expected_datatype)
    if not datatype_matches:
        raise ValueError(
            f"For sensor measure '{measure_name}' expected readings of type "
            f"{expected_datatype} but got a {element_type}."
        )

    # All seems well, insert the values.
    # We use SQLAlchemy Core rather than ORM for performance reasons:
    # https://docs.sqlalchemy.org/en/14/faq/performance.html#i-m-inserting-400-000-rows-with-the-orm-and-it-s-really-slow
    measure_id = measure_id_from_name(measure_name, session=session)
    sensor_id = sensor_id_from_unique_identifier(sensor_uniq_id, session=session)
    rows = [
        {
            "value": value,
            "timestamp": timestamp,
            "sensor_id": sensor_id,
            "measure_id": measure_id,
        }
        for value, timestamp in zip(readings, timestamps)
    ]
    session.execute(
        sqla.dialects.postgresql.insert(
            readings_class.__table__
        ).on_conflict_do_nothing(),
        rows,
    )
    session.flush()


@add_default_session
def get_datatype_by_measure_name(measure_name, session=None):
    """Get the datatype of the sensor measure named.

    Args:
        measure_name: Name of the sensor measure.
        session: SQLAlchemy session. Optional.

    Return:
        Name of the datatype, as a string.
    """
    query = sqla.select(SensorMeasure.datatype).where(
        SensorMeasure.name == measure_name
    )
    result = session.execute(query).fetchall()
    if len(result) == 0:
<<<<<<< HEAD
        raise ValueError(f"No sensor measure called '{measure_name}'")
=======
        raise ValueError(f"No sensor measure named '{measure_name}'")
>>>>>>> 81cfddfa
    datatype = result[0][0]
    return datatype


@add_default_session
def get_sensor_readings(measure_name, sensor_uniq_id, dt_from, dt_to, session=None):
    """Get sensor readings from the database.

    Args:
        measure_name: Name of the sensor measure to get readings for.
        sensor_uniq_id: Unique identifier for the sensor to get readings for.
        dt_from: Datetime object for earliest readings to get. Inclusive.
        dt_to: Datetime object for last readings to get. Inclusive.
        session: SQLAlchemy session. Optional.

    Returns:
        Readings from the database. A list of tuples [(value, timestamp), ...]
    """
    datatype_name = get_datatype_by_measure_name(measure_name, session=session)
    value_class = utils.sensor_reading_class_dict[datatype_name]
    query = (
        sqla.select(value_class.value, value_class.timestamp)
        .join(Sensor, Sensor.id == value_class.sensor_id)
        .join(SensorMeasure, SensorMeasure.id == value_class.measure_id)
        .where(
            (Sensor.unique_identifier == sensor_uniq_id)
            & (SensorMeasure.name == measure_name)
            & (value_class.timestamp >= dt_from)
            & (value_class.timestamp <= dt_to)
        )
    )
    result = session.execute(query).fetchall()
    return result


@add_default_session
def delete_sensor(unique_identifier, session=None):
    """Delete a sensor from the database.

    Also deletes any readings for this sensor.

    Args:
        unique_identifier: Unique identifier by which the sensor is recognised.
        session: SQLAlchemy session. Optional.

    Returns:
        None
    """
    result = session.execute(
        sqla.delete(Sensor).where(Sensor.unique_identifier == unique_identifier)
    )
    if result.rowcount == 0:
        raise ValueError(f"No sensor '{unique_identifier}'")


@add_default_session
def delete_sensor_measure(measure_name, session=None):
    """Delete a sensor measure from the database.

    Refuses to proceed if there are sensor readings or sensor types attached to this
    measure.

    Args:
        measure_name: Name of the measure to delete.
        session: SQLAlchemy session. Optional.

    Returns:
        None
    """
    result = session.execute(
        sqla.delete(SensorMeasure).where(SensorMeasure.name == measure_name)
    )
    if result.rowcount == 0:
        raise ValueError(f"No sensor measure named '{measure_name}'")


@add_default_session
def delete_sensor_type(type_name, session=None):
    """Delete a sensor type from the database.

    Refuses to proceed if there are sensors of this type in the database.

    Args:
        type_name: Name of the measure to delete.
        session: SQLAlchemy session. Optional.

    Returns:
        None
    """
    result = session.execute(
        sqla.delete(SensorType).where(SensorType.name == type_name)
    )
    if result.rowcount == 0:
        raise ValueError(f"No sensor type named '{type_name}'")


@add_default_session
def list_sensor_measures(session=None):
    """List all sensor measures.

    Args:
        session: SQLAlchemy session. Optional.

    Returns:
        List of all sensor measures.
    """
    query = sqla.select(
        SensorMeasure.id,
        SensorMeasure.name,
        SensorMeasure.units,
        SensorMeasure.datatype,
    )
    result = session.execute(query).mappings().all()
    result = utils.row_mappings_to_dicts(result)
    return result


@add_default_session
def list_sensor_types(session=None):
    """List all sensor types.

    Args:
        session: SQLAlchemy session. Optional.

    Returns:
        List of all sensor types.
    """
    measures_query = queries.sensor_measures_by_type()
    all_measures = session.execute(measures_query).mappings().all()
    types_query = sqla.select(SensorType.id, SensorType.name, SensorType.description)
    result = session.execute(types_query).mappings().all()
    result = utils.row_mappings_to_dicts(result)
    # To each sensor type, attach a list of measures
    for row in result:
        type_name = row["name"]
        measures = []
        for measure in all_measures:
            if measure["type_name"] == type_name:
                measures.append(
                    {
                        "name": measure["measure_name"],
                        "units": measure["measure_units"],
                        "datatype": measure["measure_datatype"],
                    }
                )
        row["measures"] = measures
    return result


@add_default_session
def list_sensors(type_name=None, session=None):
    """List all sensors, optionally filtering by sensor type.

    Args:
        type_name: Name of the sensor type to list instances of. Optional, by default
            list all sensors.
        session: SQLAlchemy session. Optional.

    Returns:
        List of all the sensors that match the provided criteria.
    """
    query = sqla.select(
        Sensor.id,
        Sensor.type_id.label("sensor_type_id"),
        Sensor.unique_identifier,
        Sensor.name,
        Sensor.notes,
        SensorType.name.label("sensor_type_name"),
    ).where(Sensor.type_id == SensorType.id)
    if type_name is not None:
        query = query.where(SensorType.name == type_name)
    result = session.execute(query).mappings().all()
    result = utils.row_mappings_to_dicts(result)
    return result<|MERGE_RESOLUTION|>--- conflicted
+++ resolved
@@ -246,11 +246,7 @@
     )
     result = session.execute(query).fetchall()
     if len(result) == 0:
-<<<<<<< HEAD
-        raise ValueError(f"No sensor measure called '{measure_name}'")
-=======
         raise ValueError(f"No sensor measure named '{measure_name}'")
->>>>>>> 81cfddfa
     datatype = result[0][0]
     return datatype
 
