--- conflicted
+++ resolved
@@ -7,7 +7,7 @@
 import logging
 import uuid
 from datetime import datetime, timedelta
-from typing import Any, Dict, List, Literal, Tuple
+from typing import Any, Dict, List, Tuple
 
 import pandas as pd
 from flask import Response, send_file
@@ -214,69 +214,7 @@
         return get_default_datetime_range()
 
 
-<<<<<<< HEAD
-def insert_to_db_from_df(engine, df, DbClass):
-=======
-def create_user(
-    username: str, email: str, password: str
-) -> (Tuple[Literal[True], int] | Tuple[Literal[False], str]):
-    """Create a new user.
-
-    Return (True, user_id) if successful, (False, error_message) if not.
-    """
-    try:
-        user = User(username=username, email=email, password=password)
-        db.session.add(user)
-        db.session.commit()
-        return True, user.id
-    except exc.SQLAlchemyError as e:
-        db.session.rollback()
-        return False, str(e)
-
-
-def delete_user(
-    username: str, email: str
-) -> (Tuple[Literal[True], int] | Tuple[Literal[False], str]):
-    """Delete the user with this username and email.
-
-    Return (True, user_id) if successful, (False, error_message) if not.
-    """
-    try:
-        user = User.query.filter_by(username=username, email=email).first()
-        db.session.delete(user)
-        db.session.flush()
-        db.session.commit()
-        return True, user.id
-    except exc.SQLAlchemyError as e:
-        db.session.rollback()
-        return False, str(e)
-
-
-def change_user_password(
-    username: str, email: str, password: str
-) -> (Tuple[Literal[True], int] | Tuple[Literal[False], str]):
-    """Change the password of a given user.
-
-    Return (True, user_id) if successful, (False, error_message) if not.
-    """
-    try:
-        user = User.query.filter_by(username=username, email=email).first()
-        old_hashed_password = user.password
-        user.password = password
-        new_hashed_password = user.password
-        if old_hashed_password != new_hashed_password:
-            db.session.flush()
-            db.session.commit()
-            return True, user.id
-        else:
-            return False, f"Password already up-to-date for {username}"
-    except exc.SQLAlchemyError as e:
-        db.session.rollback()
-        return False, str(e)
-
-
 def insert_to_db_from_df(engine: Engine, df: pd.DataFrame, DbClass: Any) -> None:
->>>>>>> 228f86bb
     """
     Read a CSV file into a pandas dataframe, and then upload to
     database table
