import pandas as pd
import pytest
<<<<<<< HEAD
from fastapi.testclient import TestClient
=======
from freezegun import freeze_time
>>>>>>> 38cbdc64
from sqlalchemy.orm import Session

from dtbase.models.arima import ArimaModel, ConfigArima
from dtbase.models.utils.dataprocessor.config import (
    ConfigData,
    ConfigOthers,
    ConfigSensors,
)
<<<<<<< HEAD
from dtbase.models.utils.dataprocessor.get_data import get_training_data
from dtbase.models.utils.dataprocessor.prepare_data import prepare_data
from dtbase.tests.conftest import check_for_docker
=======
from dtbase.tests.conftest import AuthenticatedClient, check_for_docker
from dtbase.tests.resources.data_for_tests import (
    EXPECTED_ARIMA_GET_SERVICE_DATA_RESPONSE,
)
>>>>>>> 38cbdc64
from dtbase.tests.upload_synthetic_data import insert_trh_readings

DOCKER_RUNNING = check_for_docker()


@pytest.mark.skipif(not DOCKER_RUNNING, reason="requires docker")
<<<<<<< HEAD
def test_arima_get_temperature(conn_backend: TestClient, session: Session) -> None:
    insert_trh_readings(session)
=======
def test_arima_get_temperature(
    conn_backend: AuthenticatedClient, session: Session
) -> None:

    # Insert synthetic data into database
    insert_trh_readings(
        session,
    )

    # Create config and Arima Object
>>>>>>> 38cbdc64
    config = {
        "data": ConfigData(num_days_training=20),
        "sensors": ConfigSensors(),
    }

    arima = ArimaModel(config)
    tables = arima.get_training_data()
    assert isinstance(tables, tuple)
    assert len(tables) == 2
    for table in tables:
        assert isinstance(table, pd.DataFrame)
        assert "sensor_unique_id" in table.columns
        assert "timestamp" in table.columns
        assert len(table) > 0
    assert "Temperature" in tables[0].columns
    assert "Humidity" in tables[1].columns


@pytest.mark.skipif(not DOCKER_RUNNING, reason="requires docker")
def test_arima_get_humidity(conn_backend: None, session: Session) -> None:
    insert_trh_readings(
        session,
    )
    config = {
        "data": ConfigData(num_days_training=20),
        "sensors": ConfigSensors(include_measures=[("Humidity", "Percent")]),
    }
    arima = ArimaModel(config)
    tables = arima.get_training_data()
    assert isinstance(tables, tuple)
    assert len(tables) == 1
    assert isinstance(tables[0], pd.DataFrame)
    assert "Humidity" in tables[0].columns
    assert "sensor_unique_id" in tables[0].columns
    assert "timestamp" in tables[0].columns
    assert len(tables[0]) > 0


@pytest.mark.skipif(not DOCKER_RUNNING, reason="requires docker")
def test_arima_get_temperature_humidity(conn_backend: None, session: Session) -> None:
    insert_trh_readings(
        session,
    )
    config = {
        "data": ConfigData(num_days_training=20),
        "sensors": ConfigSensors(
            include_measures=[("Temperature", "Degrees C"), ("Humidity", "Percent")]
        ),
    }
    arima = ArimaModel(config)
    tables = arima.get_training_data()
    assert isinstance(tables, tuple)
    assert len(tables) == 2
    assert isinstance(tables[0], pd.DataFrame)
    assert "Temperature" in tables[0].columns
    assert "sensor_unique_id" in tables[0].columns
    assert "timestamp" in tables[0].columns
    assert len(tables[0]) > 0
    assert isinstance(tables[1], pd.DataFrame)
    assert "Humidity" in tables[1].columns
    assert "sensor_unique_id" in tables[1].columns
    assert "timestamp" in tables[1].columns
    assert len(tables[1]) > 0


@pytest.mark.skipif(not DOCKER_RUNNING, reason="requires docker")
def test_arima_clean(conn_backend: None, session: Session) -> None:
    insert_trh_readings(
        session,
    )
    config = {
        "data": ConfigData(num_days_training=20),
        "sensors": ConfigSensors(),
    }

    arima = ArimaModel(config)
    tables = arima.get_training_data()
    cleaned_data = arima.clean_data(tables[0])
    # should be a dict keyed by sensor unique ID
    assert isinstance(cleaned_data, dict)
    assert "TRH1" in cleaned_data.keys()
    assert isinstance(cleaned_data["TRH1"], pd.DataFrame)
    assert len(cleaned_data["TRH1"]) > 0


@pytest.mark.skipif(not DOCKER_RUNNING, reason="requires docker")
def test_arima_prepare(conn_backend: None, session: Session) -> None:
    insert_trh_readings(
        session,
    )
    config = {
        "data": ConfigData(),
        "sensors": ConfigSensors(),
        "others": ConfigOthers(),
    }

    arima = ArimaModel(config)
    tables = arima.get_training_data()
    cleaned_data = arima.clean_data(tables[0])
    prepared_data = arima.prepare_data(cleaned_data)
    # should be a dict keyed by sensor unique ID
    assert isinstance(prepared_data, dict)
    assert "TRH1" in prepared_data.keys()
    assert isinstance(prepared_data["TRH1"], pd.DataFrame)
    assert len(prepared_data["TRH1"]) > 0


@pytest.mark.skipif(not DOCKER_RUNNING, reason="requires docker")
def test_arima_pipeline(conn_backend: None, session: Session) -> None:
    insert_trh_readings(
        session,
    )
    config = {
        "data": ConfigData(num_days_training=20),
        "sensors": ConfigSensors(include_measures=[("Temperature", "Degrees C")]),
        "others": ConfigOthers(),
        "arima": ConfigArima(),
    }

    arima = ArimaModel(config)
    tables = arima.get_training_data()
    cleaned_data = arima.clean_data(tables[0])
    prepared_data = arima.prepare_data(cleaned_data)
    values = prepared_data["TRH1"]["Temperature"]
    mean_forecast, conf_int, metrics = arima.pipeline(values)

    assert isinstance(mean_forecast, pd.Series)
    assert isinstance(conf_int, pd.DataFrame)
    assert isinstance(metrics, dict)
    assert "MAPE" in metrics.keys()
    assert "RMSE" in metrics.keys()


@freeze_time("2024-02-13")
def test_arima_get_service_data(conn_backend: None, session: Session) -> None:
    insert_trh_readings(session)
    config = {
        "data": ConfigData(num_days_training=20),
        "sensors": ConfigSensors(include_measures=[("Temperature", "Degrees C")]),
        "others": ConfigOthers(),
        "arima": ConfigArima(),
    }

    arima = ArimaModel(config)
    predicted_data = arima.get_service_data()

    # assert each item of the list individually
    assert len(predicted_data) == 6
    assert predicted_data[0] == EXPECTED_ARIMA_GET_SERVICE_DATA_RESPONSE[0]
    assert predicted_data[1] == EXPECTED_ARIMA_GET_SERVICE_DATA_RESPONSE[1]
    assert predicted_data[2] == EXPECTED_ARIMA_GET_SERVICE_DATA_RESPONSE[2]
    assert predicted_data[3] == EXPECTED_ARIMA_GET_SERVICE_DATA_RESPONSE[3]
    assert predicted_data[4] == EXPECTED_ARIMA_GET_SERVICE_DATA_RESPONSE[4]

    # # We couldn't get tests to reliably pass for the final entry in
    # # predicted data. Arima is not currently deterministic.
    # # It was not a priority to investigate this at time of writing.
    # # TODO: Figure out why arima isn't reproduciable and write tests
    # assert [
    #     round(elem, 4)
    #     for elem in predicted_data[5][1]["measures_and_values"][0]["values"]
    # ] == [
    #     round(elem, 4)
    #     for elem in EXPECTED_ARIMA_GET_SERVICE_DATA_RESPONSE[5][1][
    #         "measures_and_values"
    #     ][0]["values"]
    # ]


def test_arima_call(conn_backend: None, session: Session) -> None:
    insert_trh_readings(session)
    config = {
        "data": ConfigData(num_days_training=20),
        "sensors": ConfigSensors(include_measures=[("Temperature", "Degrees C")]),
        "others": ConfigOthers(),
        "arima": ConfigArima(),
    }

    arima = ArimaModel(config)
    responses = arima()
    for response in responses:
        assert response.status_code < 300
    assert len(responses) == 6<|MERGE_RESOLUTION|>--- conflicted
+++ resolved
@@ -1,10 +1,7 @@
 import pandas as pd
 import pytest
-<<<<<<< HEAD
 from fastapi.testclient import TestClient
-=======
 from freezegun import freeze_time
->>>>>>> 38cbdc64
 from sqlalchemy.orm import Session
 
 from dtbase.models.arima import ArimaModel, ConfigArima
@@ -13,37 +10,23 @@
     ConfigOthers,
     ConfigSensors,
 )
-<<<<<<< HEAD
-from dtbase.models.utils.dataprocessor.get_data import get_training_data
-from dtbase.models.utils.dataprocessor.prepare_data import prepare_data
 from dtbase.tests.conftest import check_for_docker
-=======
-from dtbase.tests.conftest import AuthenticatedClient, check_for_docker
 from dtbase.tests.resources.data_for_tests import (
     EXPECTED_ARIMA_GET_SERVICE_DATA_RESPONSE,
 )
->>>>>>> 38cbdc64
 from dtbase.tests.upload_synthetic_data import insert_trh_readings
 
 DOCKER_RUNNING = check_for_docker()
 
 
 @pytest.mark.skipif(not DOCKER_RUNNING, reason="requires docker")
-<<<<<<< HEAD
 def test_arima_get_temperature(conn_backend: TestClient, session: Session) -> None:
-    insert_trh_readings(session)
-=======
-def test_arima_get_temperature(
-    conn_backend: AuthenticatedClient, session: Session
-) -> None:
-
     # Insert synthetic data into database
     insert_trh_readings(
         session,
     )
 
     # Create config and Arima Object
->>>>>>> 38cbdc64
     config = {
         "data": ConfigData(num_days_training=20),
         "sensors": ConfigSensors(),
