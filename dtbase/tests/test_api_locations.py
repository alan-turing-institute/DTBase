"""
Test API endpoints for locations
"""
import pytest
from flask import Flask
from flask.testing import FlaskClient

from dtbase.tests.conftest import AuthenticatedClient, check_for_docker
from dtbase.tests.utils import assert_unauthorized

DOCKER_RUNNING = check_for_docker()


# use the test_user fixture to add a user to the database
@pytest.mark.skipif(not DOCKER_RUNNING, reason="requires docker")
def test_user(test_user: None) -> None:
    assert True


@pytest.mark.skipif(not DOCKER_RUNNING, reason="requires docker")
def test_insert_location_schema(auth_client: AuthenticatedClient) -> None:
    with auth_client as client:
        schema = {
            "name": "building-floor-room",
            "description": "Find something within a building",
            "identifiers": [
                {"name": "building", "units": None, "datatype": "string"},
                {"name": "floor", "units": None, "datatype": "integer"},
                {"name": "room", "units": None, "datatype": "string"},
            ],
        }
        response = client.post("/location/insert-location-schema", json=schema)
        assert response.status_code == 201


@pytest.mark.skipif(not DOCKER_RUNNING, reason="requires docker")
<<<<<<< HEAD
=======
def test_insert_location_schema_duplicate(auth_client: AuthenticatedClient) -> None:
    with auth_client as client:
        schema = {
            "name": "building-floor-room",
            "description": "Find something within a building",
            "identifiers": [
                {"name": "building", "units": None, "datatype": "string"},
                {"name": "floor", "units": None, "datatype": "integer"},
                {"name": "room", "units": None, "datatype": "string"},
            ],
        }
        response = client.post("/location/insert-location-schema", json=schema)
        assert response.status_code == 201
        response = client.post("/location/insert-location-schema", json=schema)
        assert response.status_code == 409


>>>>>>> 20304c6f
def test_get_location_schema_details(auth_client: AuthenticatedClient) -> None:
    with auth_client as client:
        schema = {
            "name": "building-floor-room",
            "description": "Find something within a building",
            "identifiers": [
                {"name": "building", "units": None, "datatype": "string"},
                {"name": "floor", "units": None, "datatype": "integer"},
                {"name": "room", "units": None, "datatype": "string"},
            ],
        }
        response = client.post("/location/insert-location-schema", json=schema)
        assert response.status_code == 201
        response = client.get(
            "/location/get-schema-details", json={"schema_name": schema["name"]}
        )
        assert response.status_code == 200
        body = response.get_json()
        assert set(body.keys()) == {"name", "description", "id", "identifiers"}
        assert set(body["identifiers"][0].keys()) == {
            "name",
            "units",
            "id",
            "datatype",
        }


@pytest.mark.skipif(not DOCKER_RUNNING, reason="requires docker")
def test_get_nonexistent_location_schema_details(
    auth_client: AuthenticatedClient,
) -> None:
    with auth_client as client:
        response = client.get(
            "/location/get-schema-details", json={"schema_name": "nope"}
        )
        assert response.status_code == 400


@pytest.mark.skipif(not DOCKER_RUNNING, reason="requires docker")
def test_insert_location_no_schema(auth_client: AuthenticatedClient) -> None:
    with auth_client as client:
        location = {
            "identifiers": [
                {"name": "x_distance", "units": "m", "datatype": "float"},
                {"name": "y_distance", "units": "m", "datatype": "float"},
                {"name": "z_distance", "units": "m", "datatype": "float"},
            ],
            "values": [5.0, 0.1, 4.4],
        }

        response = client.post("/location/insert-location", json=location)
        assert response.status_code == 201


@pytest.mark.skipif(not DOCKER_RUNNING, reason="requires docker")
def test_insert_location_no_schema_duplicate(auth_client: AuthenticatedClient) -> None:
    with auth_client as client:
        location = {
            "identifiers": [
                {"name": "x_distance", "units": "m", "datatype": "float"},
                {"name": "y_distance", "units": "m", "datatype": "float"},
                {"name": "z_distance", "units": "m", "datatype": "float"},
            ],
            "values": [5.0, 0.1, 4.4],
        }

        response = client.post("/location/insert-location", json=location)
        assert response.status_code == 201
        response = client.post("/location/insert-location", json=location)
        assert response.status_code == 409


@pytest.mark.skipif(not DOCKER_RUNNING, reason="requires docker")
def test_insert_location_nonexisting_schema(auth_client: AuthenticatedClient) -> None:
    with auth_client as client:
        # use a non-existing schema name to insert a location
        location = {"a": 123.4, "b": 432.1, "schema_name": "fakey"}
        response = client.post("/location/insert-location-for-schema", json=location)
        assert response.status_code == 400


@pytest.mark.skipif(not DOCKER_RUNNING, reason="requires docker")
def test_insert_location_existing_schema(auth_client: AuthenticatedClient) -> None:
    with auth_client as client:
        schema = {
            "name": "xy",
            "description": "x-y coordinates in mm",
            "identifiers": [
                {"name": "x", "units": "mm", "datatype": "float"},
                {"name": "y", "units": "mm", "datatype": "float"},
            ],
        }
        response = client.post("/location/insert-location-schema", json=schema)
        assert response.status_code == 201

        # now use that schema to insert a location
        location = {"x": 123.4, "y": 432.1, "schema_name": "xy"}
        response = client.post("/location/insert-location-for-schema", json=location)
        assert response.status_code == 201


@pytest.mark.skipif(not DOCKER_RUNNING, reason="requires docker")
def test_insert_location_existing_schema_duplicate(
    auth_client: AuthenticatedClient,
) -> None:
    with auth_client as client:
        schema = {
            "name": "xy",
            "description": "x-y coordinates in mm",
            "identifiers": [
                {"name": "x", "units": "mm", "datatype": "float"},
                {"name": "y", "units": "mm", "datatype": "float"},
            ],
        }
        response = client.post("/location/insert-location-schema", json=schema)
        assert response.status_code == 201

        location = {"x": 123.4, "y": 432.1, "schema_name": "xy"}
        response = client.post("/location/insert-location-for-schema", json=location)
        assert response.status_code == 201
        response = client.post("/location/insert-location-for-schema", json=location)
        assert response.status_code == 409


@pytest.mark.skipif(not DOCKER_RUNNING, reason="requires docker")
def test_list_locations_no_coords(auth_client: AuthenticatedClient) -> None:
    with auth_client as client:
        response = client.get("/location/list-locations", json={"schema_name": "xy"})
        assert response.status_code == 200
        assert isinstance(response.json, list)


@pytest.mark.skipif(not DOCKER_RUNNING, reason="requires docker")
def test_list_location_identifiers(auth_client: AuthenticatedClient) -> None:
    with auth_client as client:
        # Insert location schemas with unique identifiers
        schema1 = {
            "name": "test-schema1",
            "description": "Test schema 1",
            "identifiers": [
                {"name": "test1", "units": None, "datatype": "string"},
                {"name": "test2", "units": None, "datatype": "integer"},
            ],
        }
        schema2 = {
            "name": "test-schema2",
            "description": "Test schema 2",
            "identifiers": [
                {"name": "test3", "units": None, "datatype": "string"},
                {"name": "test4", "units": None, "datatype": "integer"},
            ],
        }
        client.post("/location/insert-location-schema", json=schema1)
        client.post("/location/insert-location-schema", json=schema2)

        # Test list_location_identifiers
        response = client.get("/location/list-location-identifiers")
        assert response.status_code == 200

        # Check if the inserted identifiers are in the response
        identifier_names = [identifier["name"] for identifier in response.json]
        for identifier in schema1["identifiers"]:
            assert identifier["name"] in identifier_names

        for identifier in schema2["identifiers"]:
            assert identifier["name"] in identifier_names


@pytest.mark.skipif(not DOCKER_RUNNING, reason="requires docker")
def test_list_location_schemas(auth_client: AuthenticatedClient) -> None:
    with auth_client as client:
        # Insert location schemas
        schema1 = {
            "name": "test-schema1",
            "description": "Test schema 1",
            "identifiers": [
                {"name": "test1", "units": None, "datatype": "string"},
                {"name": "test2", "units": None, "datatype": "integer"},
            ],
        }
        schema2 = {
            "name": "test-schema2",
            "description": "Test schema 2",
            "identifiers": [
                {"name": "test3", "units": None, "datatype": "string"},
                {"name": "test4", "units": None, "datatype": "integer"},
            ],
        }
        client.post("/location/insert-location-schema", json=schema1)
        client.post("/location/insert-location-schema", json=schema2)

        # Test list_location_schemas
        response = client.get("/location/list-location-schemas")
        assert response.status_code == 200

        # Check if the inserted schemas are in the response
        schema_names = [schema["name"] for schema in response.json]
        assert schema1["name"] in schema_names
        assert schema2["name"] in schema_names


@pytest.mark.skipif(not DOCKER_RUNNING, reason="requires docker")
def test_delete_location_schema(auth_client: AuthenticatedClient) -> None:
    with auth_client as client:
        # First, insert a location schema to delete later
        schema = {
            "name": "test-schema",
            "description": "A test schema for deletion",
            "identifiers": [
                {"name": "test1", "units": None, "datatype": "string"},
                {"name": "test2", "units": None, "datatype": "integer"},
            ],
        }
        response = client.post("/location/insert-location-schema", json=schema)
        assert response.status_code == 201

        # Check if the schema was inserted successfully
        response = client.get("/location/list-location-schemas")
        schemas = response.get_json()
        assert any(s["name"] == "test-schema" for s in schemas)

        # Delete the location schema
        response = client.delete(
            "/location/delete-location-schema", json={"schema_name": "test-schema"}
        )
        assert response.status_code == 200

        # Check if the schema was deleted successfully
        response = client.get("/location/list-location-schemas")
        schemas = response.get_json()
        assert not any(s["name"] == "test-schema" for s in schemas)


@pytest.mark.skipif(not DOCKER_RUNNING, reason="requires docker")
def test_delete_location(auth_client: AuthenticatedClient) -> None:
    with auth_client as client:
        # Insert a location schema and a location
        schema = {
            "name": "test-schema",
            "description": "Test schema for deletion",
            "identifiers": [
                {"name": "x", "units": "m", "datatype": "float"},
                {"name": "y", "units": "m", "datatype": "float"},
            ],
        }
        client.post("/location/insert-location-schema", json=schema)

        location = {"x": 1.0, "y": 2.0, "schema_name": "test-schema"}
        client.post("/location/insert-location-for-schema", json=location)

        # Test delete_location
        response = client.delete(
            "/location/delete-location",
            json=location,
        )
        assert response.status_code == 200

        # # Check if the location was deleted
        response = client.get("/location/list-locations", json=location)
        assert response.status_code == 200
        assert len(response.json) == 0


@pytest.mark.skipif(not DOCKER_RUNNING, reason="requires docker")
def test_unauthorized(client: FlaskClient, app: Flask) -> None:
    """Check that we aren't able to access any of the end points if we don't have an
    authorization token.

    Note that this one, unlike all the others, uses the `client` rather than the
    `auth_client` fixture.
    """

    with client:
        # loop through all endpoints
        for rule in app.url_map.iter_rules():
            if rule.methods is None:
                continue
            methods = rule.methods - {"OPTIONS", "HEAD"}
            if methods and str(rule).startswith("/location"):
                method = next(iter(methods))
                assert_unauthorized(client, method.lower(), str(rule))<|MERGE_RESOLUTION|>--- conflicted
+++ resolved
@@ -34,8 +34,6 @@
 
 
 @pytest.mark.skipif(not DOCKER_RUNNING, reason="requires docker")
-<<<<<<< HEAD
-=======
 def test_insert_location_schema_duplicate(auth_client: AuthenticatedClient) -> None:
     with auth_client as client:
         schema = {
@@ -53,7 +51,7 @@
         assert response.status_code == 409
 
 
->>>>>>> 20304c6f
+@pytest.mark.skipif(not DOCKER_RUNNING, reason="requires docker")
 def test_get_location_schema_details(auth_client: AuthenticatedClient) -> None:
     with auth_client as client:
         schema = {
