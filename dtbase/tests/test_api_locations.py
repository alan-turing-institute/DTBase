--- conflicted
+++ resolved
@@ -14,22 +14,13 @@
 
 # use the test_user fixture to add a user to the database
 @pytest.mark.skipif(not DOCKER_RUNNING, reason="requires docker")
-<<<<<<< HEAD
-def test_user(test_user):
-=======
 def test_user(testuser: Any) -> None:
->>>>>>> f721d7cc
     assert True
 
 
 @pytest.mark.skipif(not DOCKER_RUNNING, reason="requires docker")
-<<<<<<< HEAD
-def test_insert_location_schema(auth_client, test_user):
-    with auth_client as client:
-=======
-def test_insert_location_schema(client: FlaskClient) -> None:
-    with client:
->>>>>>> f721d7cc
+def test_insert_location_schema(auth_client: FlaskClient) -> None:
+    with auth_client as client:
         schema = {
             "name": "building-floor-room",
             "description": "Find something within a building",
@@ -44,13 +35,8 @@
 
 
 @pytest.mark.skipif(not DOCKER_RUNNING, reason="requires docker")
-<<<<<<< HEAD
-def test_insert_location_no_schema(auth_client):
-    with auth_client as client:
-=======
-def test_insert_location_no_schema(client: FlaskClient) -> None:
-    with client:
->>>>>>> f721d7cc
+def test_insert_location_no_schema(auth_client: FlaskClient) -> None:
+    with auth_client as client:
         location = {
             "identifiers": [
                 {"name": "x_distance", "units": "m", "datatype": "float"},
@@ -65,13 +51,8 @@
 
 
 @pytest.mark.skipif(not DOCKER_RUNNING, reason="requires docker")
-<<<<<<< HEAD
-def test_insert_location_nonexisting_schema(auth_client):
-    with auth_client as client:
-=======
-def test_insert_location_nonexisting_schema(client: FlaskClient) -> None:
-    with client:
->>>>>>> f721d7cc
+def test_insert_location_nonexisting_schema(auth_client: FlaskClient) -> None:
+    with auth_client as client:
         # use a non-existing schema name to insert a location
         with pytest.raises(ValueError):
             location = {"a": 123.4, "b": 432.1, "schema_name": "fakey"}
@@ -79,13 +60,8 @@
 
 
 @pytest.mark.skipif(not DOCKER_RUNNING, reason="requires docker")
-<<<<<<< HEAD
-def test_insert_location_existing_schema(auth_client):
-    with auth_client as client:
-=======
-def test_insert_location_existing_schema(client: FlaskClient) -> None:
-    with client:
->>>>>>> f721d7cc
+def test_insert_location_existing_schema(auth_client: FlaskClient) -> None:
+    with auth_client as client:
         schema = {
             "name": "xy",
             "description": "x-y coordinates in mm",
@@ -104,26 +80,16 @@
 
 
 @pytest.mark.skipif(not DOCKER_RUNNING, reason="requires docker")
-<<<<<<< HEAD
-def test_list_locations_no_coords(auth_client):
-    with auth_client as client:
-=======
-def test_list_locations_no_coords(client: FlaskClient) -> None:
-    with client:
->>>>>>> f721d7cc
+def test_list_locations_no_coords(auth_client: FlaskClient) -> None:
+    with auth_client as client:
         response = client.get("/location/list-locations", json={"schema_name": "xy"})
         assert response.status_code == 200
         assert isinstance(response.json, list)
 
 
 @pytest.mark.skipif(not DOCKER_RUNNING, reason="requires docker")
-<<<<<<< HEAD
-def test_list_location_identifiers(auth_client):
-    with auth_client as client:
-=======
-def test_list_location_identifiers(client: FlaskClient) -> None:
-    with client:
->>>>>>> f721d7cc
+def test_list_location_identifiers(auth_client: FlaskClient) -> None:
+    with auth_client as client:
         # Insert location schemas with unique identifiers
         schema1 = {
             "name": "test-schema1",
@@ -158,13 +124,8 @@
 
 
 @pytest.mark.skipif(not DOCKER_RUNNING, reason="requires docker")
-<<<<<<< HEAD
-def test_list_location_schemas(auth_client):
-    with auth_client as client:
-=======
-def test_list_location_schemas(client: FlaskClient) -> None:
-    with client:
->>>>>>> f721d7cc
+def test_list_location_schemas(auth_client: FlaskClient) -> None:
+    with auth_client as client:
         # Insert location schemas
         schema1 = {
             "name": "test-schema1",
@@ -196,13 +157,8 @@
 
 
 @pytest.mark.skipif(not DOCKER_RUNNING, reason="requires docker")
-<<<<<<< HEAD
-def test_delete_location_schema(auth_client):
-    with auth_client as client:
-=======
-def test_delete_location_schema(client: FlaskClient) -> None:
-    with client:
->>>>>>> f721d7cc
+def test_delete_location_schema(auth_client: FlaskClient) -> None:
+    with auth_client as client:
         # First, insert a location schema to delete later
         schema = {
             "name": "test-schema",
@@ -233,13 +189,8 @@
 
 
 @pytest.mark.skipif(not DOCKER_RUNNING, reason="requires docker")
-<<<<<<< HEAD
-def test_delete_location(auth_client):
-    with auth_client as client:
-=======
-def test_delete_location(client: FlaskClient) -> None:
-    with client:
->>>>>>> f721d7cc
+def test_delete_location(auth_client: FlaskClient) -> None:
+    with auth_client as client:
         # Insert a location schema and a location
         schema = {
             "name": "test-schema",
