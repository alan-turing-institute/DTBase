--- conflicted
+++ resolved
@@ -63,7 +63,6 @@
 
 
 @pytest.mark.skipif(not DOCKER_RUNNING, reason="requires docker")
-<<<<<<< HEAD
 def test_sensor_locations(client):
     with client:
         # Insert a sensor type
@@ -113,7 +112,9 @@
         assert response.status_code == 200
         assert response.json[0]["x"] == x_coord
         assert response.json[0]["y"] == y_coord
-=======
+
+
+@pytest.mark.skipif(not DOCKER_RUNNING, reason="requires docker")
 def test_insert_sensor_readings(client):
     with client:
         # Insert a sensor type and a sensor
@@ -220,5 +221,4 @@
         response = insert_weather_type(client)
         assert response.status_code == 201
         response = client.delete("/sensor/delete_sensor_type/weather")
-        assert response.status_code == 200
->>>>>>> 51acfbdc
+        assert response.status_code == 200