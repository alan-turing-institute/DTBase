--- conflicted
+++ resolved
@@ -12,16 +12,7 @@
 
 DOCKER_RUNNING = check_for_docker()
 
-<<<<<<< HEAD
-
-def insert_model(client, name):
-    response = client.post("/model/insert_model", json=json.dumps({"name": name}))
-    assert response.status_code == 201
-
-
-=======
-    
->>>>>>> 3b47e5b9
+
 # Some example data we'll use in many of the tests.
 
 NOW = dt.datetime.now(dt.timezone.utc)
@@ -84,7 +75,8 @@
 def insert_model(client, name):
     response = client.post("/model/insert_model", json=json.dumps({"name": name}))
     assert response.status_code == 201
-    
+
+
 def insert_model_measures(client):
     response1 = client.post("/model/insert_model_measure", json=json.dumps(MEASURE1))
     response2 = client.post("/model/insert_model_measure", json=json.dumps(MEASURE2))
