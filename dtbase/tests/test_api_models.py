"""
Test API endpoints for models
"""
import datetime as dt

import json
import pytest
from unittest import mock

from dtbase.tests.conftest import check_for_docker
from dtbase.backend.api.sensor import routes

DOCKER_RUNNING = check_for_docker()


<<<<<<< HEAD
def insert_model(client, name):
    response = client.post("/model/insert_model", json=json.dumps({"name": name}))
    assert response.status_code == 201
    
=======
# Some example data we'll use in many of the tests.

NOW = dt.datetime.now(dt.timezone.utc)

MODEL_NAME1 = "Murphy's Law"
MODEL_NAME2 = "My Fortune Teller Says So"

SCENARIO1 = "The absolute worst case scenario"
SCENARIO2 = "The really-bad-but-could-actually-technically-be-worse scenario"
SCENARIO3 = "Use only a single deck of tarot cards."

MEASURE_NAME1 = "mean temperature"
MEASURE_UNITS1 = "Kelvin"
MEASURE_NAME2 = "likely to rain"
MEASURE_UNITS2 = ""
MEASURE1 = {
    "name": MEASURE_NAME1,
    "units": MEASURE_UNITS1,
    "datatype": "float",
}
MEASURE2 = {
    "name": MEASURE_NAME2,
    "units": MEASURE_UNITS2,
    "datatype": "boolean",
}

PRODUCT1 = {
    "measure_name": MEASURE_NAME1,
    "values": [-23.0, -23.0, -23.1],
    "timestamps": [
        NOW + dt.timedelta(days=1),
        NOW + dt.timedelta(days=2),
        NOW + dt.timedelta(days=3),
    ],
}
PRODUCT2 = {
    "measure_name": MEASURE_NAME2,
    "values": [True, True, True],
    "timestamps": [
        NOW + dt.timedelta(days=1),
        NOW + dt.timedelta(days=2),
        NOW + dt.timedelta(days=3),
    ],
}
PRODUCT3 = {
    "measure_name": MEASURE_NAME2,
    "values": [False, True, False],
    "timestamps": [
        NOW + dt.timedelta(weeks=1),
        NOW + dt.timedelta(weeks=2),
        NOW + dt.timedelta(weeks=3),
    ],
}


def insert_model_measures(client):
    response1 = client.post("/model/insert_model_measure", json=json.dumps(MEASURE1))
    response2 = client.post("/model/insert_model_measure", json=json.dumps(MEASURE2))
    return response1, response2

>>>>>>> 12316a1e

@pytest.mark.skipif(not DOCKER_RUNNING, reason="requires docker")
def test_insert_model(client):
    with client:
        model = {"name": "test model"}
        response = client.post("/model/insert_model", json=json.dumps(model))
        assert response.status_code == 201


<<<<<<< HEAD
@pytest.mark.skipif(not DOCKER_RUNNING, reason="requires docker")
def test_list_models(client):
    with client:
        # add two models
        insert_model(client, "test model 1")
        insert_model(client, "test model 2")
        
        # list models
        response = client.get("/model/list_models")
        assert response.status_code == 200
        assert isinstance(response.json, list)
        assert len(response.json) == 2


@pytest.mark.skipif(not DOCKER_RUNNING, reason="requires docker")
def test_delete_model(client):
    with client:
        # add a model
        insert_model(client, "test model")
        
        # delete model
        response = client.delete("/model/delete_model", json=json.dumps({"name": "test model"}))
        assert response.status_code == 200
        
        # check that model was deleted
        response = client.get("/model/list_models")
        assert response.status_code == 200
        assert isinstance(response.json, list)
        assert len(response.json) == 0


@pytest.mark.skipif(not DOCKER_RUNNING, reason="requires docker")
def test_insert_model_scenario(client):
    with client:
        # add a model
        insert_model(client, "test model")
        
        # add a model scenario
        model_scenario = {"model_name": "test model", "description": "test scenario"}
        response = client.post("/model/insert_model_scenario", json=json.dumps(model_scenario))
        assert response.status_code == 201


@pytest.mark.skipif(not DOCKER_RUNNING, reason="requires docker")
def test_list_model_scenarios(client):
    with client:
        # add a model
        insert_model(client, "test model")
        
        # add a model scenario
        model_scenario = {"model_name": "test model", "description": "test scenario"}
        response = client.post("/model/insert_model_scenario", json=json.dumps(model_scenario))
        assert response.status_code == 201
        
        # add a second model scenario
        model_scenario = {"model_name": "test model", "description": "test scenario 2"}
        response = client.post("/model/insert_model_scenario", json=json.dumps(model_scenario))
        assert response.status_code == 201
        
        # list model scenarios
        response = client.get("/model/list_model_scenarios")
        assert response.status_code == 200
        assert isinstance(response.json, list)
        assert len(response.json) == 2
        
        
@pytest.mark.skipif(not DOCKER_RUNNING, reason="requires docker")
def test_delete_model_scenario(client):
    with client:
        # add a model
        insert_model(client, "test model")
        
        # add a model scenario
        model_scenario = {"model_name": "test model", "description": "test scenario"}
        response = client.post("/model/insert_model_scenario", json=json.dumps(model_scenario))
        assert response.status_code == 201
        
        # delete model scenario
        response = client.delete("/model/delete_model_scenario", json=json.dumps({"model_name": "test model", "description": "test scenario"}))
        assert response.status_code == 200
        
        # check that model scenario was deleted
        response = client.get("/model/list_model_scenarios")
        assert response.status_code == 200
        assert isinstance(response.json, list)
        assert len(response.json) == 0
=======
# @pytest.mark.skipif(not DOCKER_RUNNING, reason="requires docker")
# def test_list_models(client):
#     with client:
#         response = client.post("/model/insert_model", json=json.dumps({"name": "test model 1"}))
#         assert response.status_code == 201
#         response = client.post("/model/insert_model", json=json.dumps({"name": "test model 2"}))
#         assert response.status_code == 201

#         response = client.get("/model/list_models")
#         assert response.status_code == 200
#         assert isinstance(response.json, list)
#         # check that list is of length 2
#         assert len(response.json) == 2
#         print(response.json)


@pytest.mark.skipif(not DOCKER_RUNNING, reason="requires docker")
def test_insert_model_measures(client):
    with client:
        responses = insert_model_measures(client)
        for response in responses:
            assert response.status_code == 201


@pytest.mark.skipif(not DOCKER_RUNNING, reason="requires docker")
def test_list_model_measures(client):
    with client:
        insert_model_measures(client)
        response = client.get("/model/list_model_measures")
        assert response.status_code == 200
        response_data = response.json
        assert len(response_data) == 2
        expected_keys = {"name", "units", "datatype", "id"}
        assert set(response_data[0].keys()) == expected_keys
        assert set(response_data[1].keys()) == expected_keys
        for k, v in MEASURE1.items():
            assert response_data[0][k] == v
        for k, v in MEASURE2.items():
            assert response_data[1][k] == v


@pytest.mark.skipif(not DOCKER_RUNNING, reason="requires docker")
def test_delete_model_measures(client):
    with client:
        insert_model_measures(client)
        response = client.delete(
            "/model/delete_model_measure",
            json=json.dumps({"name": MEASURE_NAME1}),
        )
        assert response.status_code == 200
        response = client.get("/model/list_model_measures")
        response_data = response.json
        assert len(response_data) == 1
>>>>>>> 12316a1e
<|MERGE_RESOLUTION|>--- conflicted
+++ resolved
@@ -13,12 +13,10 @@
 DOCKER_RUNNING = check_for_docker()
 
 
-<<<<<<< HEAD
 def insert_model(client, name):
     response = client.post("/model/insert_model", json=json.dumps({"name": name}))
     assert response.status_code == 201
     
-=======
 # Some example data we'll use in many of the tests.
 
 NOW = dt.datetime.now(dt.timezone.utc)
@@ -79,7 +77,6 @@
     response2 = client.post("/model/insert_model_measure", json=json.dumps(MEASURE2))
     return response1, response2
 
->>>>>>> 12316a1e
 
 @pytest.mark.skipif(not DOCKER_RUNNING, reason="requires docker")
 def test_insert_model(client):
@@ -89,7 +86,6 @@
         assert response.status_code == 201
 
 
-<<<<<<< HEAD
 @pytest.mark.skipif(not DOCKER_RUNNING, reason="requires docker")
 def test_list_models(client):
     with client:
@@ -176,21 +172,6 @@
         assert response.status_code == 200
         assert isinstance(response.json, list)
         assert len(response.json) == 0
-=======
-# @pytest.mark.skipif(not DOCKER_RUNNING, reason="requires docker")
-# def test_list_models(client):
-#     with client:
-#         response = client.post("/model/insert_model", json=json.dumps({"name": "test model 1"}))
-#         assert response.status_code == 201
-#         response = client.post("/model/insert_model", json=json.dumps({"name": "test model 2"}))
-#         assert response.status_code == 201
-
-#         response = client.get("/model/list_models")
-#         assert response.status_code == 200
-#         assert isinstance(response.json, list)
-#         # check that list is of length 2
-#         assert len(response.json) == 2
-#         print(response.json)
 
 
 @pytest.mark.skipif(not DOCKER_RUNNING, reason="requires docker")
@@ -229,5 +210,4 @@
         assert response.status_code == 200
         response = client.get("/model/list_model_measures")
         response_data = response.json
-        assert len(response_data) == 1
->>>>>>> 12316a1e
+        assert len(response_data) == 1