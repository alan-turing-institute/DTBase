from dtbase.core.locations import (
    insert_location_schema,
    insert_location_identifier,
    insert_location,
)

from dtbase.core.sensors import (
    insert_sensor_measure,
    insert_sensor_type,
    insert_sensor,
    insert_sensor_readings,
)


from dtbase.tests.generate_synthetic_data import (
    generate_trh_readings,
    generate_weather,
    generate_weather_forecast,
)


def insert_trh_sensor(sensor_unique_id, session, suffix):
    """
    Insert a temperature / relative humidity sensor.
    """
    insert_sensor_measure(
        name="Temperature" + suffix, units="Degrees C", datatype="float", session=session
    )
    insert_sensor_measure(
        name="Humidity" + suffix, units="Percent", datatype="float", session=session
    )
    insert_sensor_type(
        name=sensor_unique_id,
        description="Temperature/Humidity",
<<<<<<< HEAD
        measures=["Temperature" + suffix, "Humidity" + suffix],
=======
        measures=[
            {"name": "Temperature", "units": "Degrees C", "datatype": "float"},
            {"name": "Humidity", "units": "Percent", "datatype": "float"},
        ],
>>>>>>> aca186ca
        session=session,
    )
    insert_sensor(type_name=sensor_unique_id, unique_identifier=sensor_unique_id, session=session)


def insert_trh_readings(session, sensor_unique_id="TRH1", measure_suffix=None):
    """
    Insert a set of temperature and humidity readings for a sensor
    with unique_identifier 'TRH1'
    """
    if measure_suffix is None:
        measure_suffix = ''

    insert_trh_sensor(sensor_unique_id, session, measure_suffix)
    readings = generate_trh_readings(sensor_ids=[1])
    # readings will be a pandas dataframe.
    # we want to extract some columns as lists, and convert timestamps to datetime
    timestamps = list(readings.timestamp)
    timestamps = [t.to_pydatetime() for t in timestamps]
    temps = list(readings.temperature)
    humids = list(readings.humidity)
    insert_sensor_readings(
        measure_name="Temperature" + measure_suffix,
        sensor_uniq_id=sensor_unique_id,
        readings=temps,
        timestamps=timestamps,
        session=session,
    )
    insert_sensor_readings(
        measure_name="Humidity" + measure_suffix,
        sensor_uniq_id=sensor_unique_id,
        readings=humids,
        timestamps=timestamps,
        session=session,
    )
    try:
        session.commit()
    except:
        session.rollback()
    print(f"Inserted {len(temps)} temperature values")<|MERGE_RESOLUTION|>--- conflicted
+++ resolved
@@ -32,14 +32,10 @@
     insert_sensor_type(
         name=sensor_unique_id,
         description="Temperature/Humidity",
-<<<<<<< HEAD
-        measures=["Temperature" + suffix, "Humidity" + suffix],
-=======
         measures=[
             {"name": "Temperature", "units": "Degrees C", "datatype": "float"},
             {"name": "Humidity", "units": "Percent", "datatype": "float"},
         ],
->>>>>>> aca186ca
         session=session,
     )
     insert_sensor(type_name=sensor_unique_id, unique_identifier=sensor_unique_id, session=session)
