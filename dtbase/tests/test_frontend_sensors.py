"""
Test that the DTBase sensors pages load
"""
from urllib.parse import urlencode

import requests_mock
from flask.testing import FlaskClient

MOCK_SENSOR_TYPES = [
    {
        "name": "sensorType1",
        "measures": [
            {"name": "Temperature", "units": "degrees C", "datatype": "float"},
            {"name": "Humidity", "units": "percent", "datatype": "float"},
        ],
    }
]

MOCK_SENSORS = [
    {
        "id": 1,
        "name": "aSensor",
        "sensor_type_name": "sensorType1",
        "unique_identifier": "sensor1",
    },
]

MOCK_SENSOR_READINGS = [
    {"timestamp": "2023-01-01T00:00:00", "value": 23.4},
    {"timestamp": "2023-01-01T00:10:00", "value": 24.5},
    {"timestamp": "2023-01-01T00:20:00", "value": 25.6},
    {"timestamp": "2023-01-01T00:30:00", "value": 26.7},
    {"timestamp": "2023-01-01T00:40:00", "value": 27.8},
]


def test_sensors_timeseries_backend(auth_frontend_client: FlaskClient) -> None:
    with auth_frontend_client as client:
        response = client.get("/sensors/time-series-plots", follow_redirects=True)
        assert response.status_code == 200
        html_content = response.data.decode("utf-8")
        assert "Choose sensors and time period" in html_content


def test_sensors_timeseries_no_sensor_types_mock(
    mock_auth_frontend_client: FlaskClient,
) -> None:
    with mock_auth_frontend_client as client:
        with requests_mock.Mocker() as m:
            m.get("http://localhost:5000/sensor/list-sensor-types", json=[])
            response = client.get("/sensors/time-series-plots")
            assert response.status_code == 200
            html_content = response.data.decode("utf-8")
            assert "Choose sensors and time period" in html_content


def test_sensors_timeseries_dummy_sensor_types_mock(
    mock_auth_frontend_client: FlaskClient,
) -> None:
    with mock_auth_frontend_client as client:
        with requests_mock.Mocker() as m:
            m.get(
                "http://localhost:5000/sensor/list-sensor-types",
                json=[{"name": "dummyType1"}, {"name": "dummyType2"}],
            )
            # also mock the responses to getting the sensors of each type
            m.get("http://localhost:5000/sensor/list-sensors", json=[])
            response = client.get("/sensors/time-series-plots")
            assert response.status_code == 200
            html_content = response.data.decode("utf-8")
            assert 'value="dummyType1"' in html_content
            assert 'value="dummyType2"' in html_content


def test_sensors_timeseries_no_sensor_data_mock(
    mock_auth_frontend_client: FlaskClient,
) -> None:
    with mock_auth_frontend_client as client:
        with requests_mock.Mocker() as m:
            m.get(
                "http://localhost:5000/sensor/list-sensor-types",
                json=[{"name": "sensorType1"}],
            )
            # also mock the responses to getting the sensors of each type
            m.get("http://localhost:5000/sensor/list-sensors", json=MOCK_SENSORS)
            response = client.get("/sensors/time-series-plots")
            assert response.status_code == 200
            html_content = response.data.decode("utf-8")
            assert 'value="sensor1"' in html_content


def test_sensors_timeseries_with_data_mock(
    mock_auth_frontend_client: FlaskClient,
) -> None:
    with mock_auth_frontend_client as client:
        with requests_mock.Mocker() as m:
            m.get(
                "http://localhost:5000/sensor/list-sensor-types", json=MOCK_SENSOR_TYPES
            )
            # also mock the responses to getting the sensors of each type
            m.get("http://localhost:5000/sensor/list-sensors", json=MOCK_SENSORS)
            m.get(
                "http://localhost:5000/sensor/sensor-readings",
                json=MOCK_SENSOR_READINGS,
            )
            # URL will now include startDate, endDate, sensorIds etc
            response = client.get(
                "/sensors/time-series-plots?startDate=2023-01-01&endDate=2023-02-01&sensorIds=sensor1&sensorType=sensorType1"
            )
            assert response.status_code == 200
            html_content = response.data.decode("utf-8")
            # check that it draws canvases for the plots
            assert '<canvas id="TemperatureCanvas"></canvas>' in html_content
            assert '<canvas id="HumidityCanvas"></canvas>' in html_content


def test_sensors_readings_backend(auth_frontend_client: FlaskClient) -> None:
    with auth_frontend_client as client:
        response = client.get("/sensors/readings", follow_redirects=True)
        assert response.status_code == 200
        html_content = response.data.decode("utf-8")
        assert "Time period" in html_content


def test_sensors_readings_initial_get_mock(
    mock_auth_frontend_client: FlaskClient,
) -> None:
    with mock_auth_frontend_client as client:
        with requests_mock.Mocker() as m:
            m.get("http://localhost:5000/sensor/list-sensor-types", json=[])
            response = client.get("/sensors/readings")
            assert response.status_code == 200
            html_content = response.data.decode("utf-8")
            assert "Time period" in html_content


def test_sensors_readings_post_time_period_mock(
    mock_auth_frontend_client: FlaskClient,
) -> None:
    with mock_auth_frontend_client as client:
        with requests_mock.Mocker() as m:
            m.get("http://localhost:5000/sensor/list-sensor-types", json=[])
            response = client.post(
                "/sensors/readings",
                data={"startDate": "2023-01-01", "endDate": "2023-02-01"},
            )
            assert response.status_code == 200
            html_content = response.data.decode("utf-8")
            assert "Sensor Type" in html_content


def test_sensors_readings_post_sensor_mock(
    mock_auth_frontend_client: FlaskClient,
) -> None:
    with mock_auth_frontend_client as client:
        with requests_mock.Mocker() as m:
            m.get(
                "http://localhost:5000/sensor/list-sensor-types", json=MOCK_SENSOR_TYPES
            )
            m.get("http://localhost:5000/sensor/list-sensors", json=MOCK_SENSORS)
            m.get(
                "http://localhost:5000/sensor/sensor-readings",
                json=MOCK_SENSOR_READINGS,
            )
            response = client.post(
                "/sensors/readings",
                data={
                    "startDate": "2023-01-01",
                    "endDate": "2023-02-01",
                    "sensor_type": "sensorType1",
                    "sensor": "sensor1",
                },
            )
            assert response.status_code == 200
            html_content = response.data.decode("utf-8")
            assert "Uploaded sensorType1 Sensor Data for sensor1" in html_content
            # column headings for Timestamp and each measure
            assert "<th>Timestamp</th>" in html_content
            assert "<th>Temperature</th>" in html_content
            assert "<th>Humidity</th>" in html_content
            # 5 rows of data plus the header row
            assert html_content.count("<tr>") == 6


def test_add_sensor_type_backend(auth_frontend_client: FlaskClient) -> None:
    with auth_frontend_client as client:
        response = client.get("/sensors/add-sensor-type", follow_redirects=True)
        assert response.status_code == 200
        html_content = response.data.decode("utf-8")
        assert "Enter New Sensor Type" in html_content


def test_add_sensor_type_no_existing_measures_mock(
    mock_auth_frontend_client: FlaskClient,
) -> None:
    with mock_auth_frontend_client as client:
        with requests_mock.Mocker() as m:
            m.get("http://localhost:5000/sensor/list-measures", json=[])
            response = client.get("/sensors/add-sensor-type")
            assert response.status_code == 200
            html_content = response.data.decode("utf-8")
            assert "Enter New Sensor Type" in html_content
            assert "SensorType Name:" in html_content
            assert "Description" in html_content
            assert "Select existing measure" in html_content


def test_add_sensor_type_submit_empty_mock(
    mock_auth_frontend_client: FlaskClient,
) -> None:
    with mock_auth_frontend_client as client:
        with requests_mock.Mocker() as m:
            m.get("http://localhost:5000/sensor/list-measures", json=[])
            m.get("http://localhost:5000/sensor/list-sensor-types", json=[])
            m.post("http://localhost:5000/sensor/insert-sensor-type", json=[])
            response = client.post("/sensors/add-sensor-type", data={})
            with client.session_transaction() as session:
                flash_message = dict(session["_flashes"])
            assert response.status_code == 302
            assert (
                flash_message["error"]
                == "An error occurred while adding the sensor type: <Response [200]>"
            )


def test_add_sensor_type_submit_duplicate_mock(
    mock_auth_frontend_client: FlaskClient,
) -> None:
    with mock_auth_frontend_client as client:
        with requests_mock.Mocker() as m:
            m.get("http://localhost:5000/sensor/list-measures", json=[])
            m.get(
                "http://localhost:5000/sensor/list-sensor-types",
                json=[{"name": "testname"}],
            )
            m.post(
                "http://localhost:5000/sensor/insert-sensor-type",
                json=[],
            )
            response = client.post(
                "/sensors/add-sensor-type",
                data={
                    "name": "testname",
                    "description": "nothing",
                    "measure_name[]": "x",
                    "measure_units[]": "m",
                    "measure_datatype[]": "float",
                },
            )

            assert response.status_code == 200
            html_content = response.data.decode("utf-8")
            assert "The sensor type &#39;testname&#39; already exists" in html_content


def test_add_sensor_type_submit_ok_mock(mock_auth_frontend_client: FlaskClient) -> None:
    with mock_auth_frontend_client as client:
        with requests_mock.Mocker() as m:
            m.get("http://localhost:5000/sensor/list-measures", json=[])
            m.get("http://localhost:5000/sensor/list-sensor-types", json=[])
            m.post(
                "http://localhost:5000/sensor/insert-sensor-type",
                json=[],
                status_code=201,
            )
            client.post(
                "/sensors/add-sensor-type",
                data={
                    "name": "testname",
                    "description": "nothing",
                    "measure_name[]": "x",
                    "measure_units[]": "m",
                    "measure_datatype[]": "float",
                },
            )
            with client.session_transaction() as session:
                flash_message = dict(session["_flashes"])
                print(f"FLASH MESSAGE {flash_message}")
                assert flash_message["success"] == "Sensor type added successfully"


def test_add_sensor_backend(auth_frontend_client: FlaskClient) -> None:
    with auth_frontend_client as client:
        response = client.get("/sensors/add-sensor", follow_redirects=True)
        assert response.status_code == 200
        html_content = response.data.decode("utf-8")
        assert "Add New Sensor" in html_content


def test_add_sensor_no_sensor_types_mock(
    mock_auth_frontend_client: FlaskClient,
) -> None:
    with mock_auth_frontend_client as client:
        with requests_mock.Mocker() as m:
            m.get("http://localhost:5000/sensor/list-sensor-types", json=[])
            response = client.get("/sensors/add-sensor", follow_redirects=True)
            html_content = response.data.decode("utf-8")
            assert "Add New Sensor" in html_content


def test_add_sensor_ok_mock(mock_auth_frontend_client: FlaskClient) -> None:
    with mock_auth_frontend_client as client:
        with requests_mock.Mocker() as m:
            m.get(
                "http://localhost:5000/sensor/list-sensor-types",
                json=[{"name": "testtype"}],
            )
            m.get("http://localhost:5000/sensor/list-sensors", json=[])
            m.post("http://localhost:5000/sensor/insert-sensor", status_code=201)
            client.post(
                "/sensors/add-sensor",
                data={
                    "name": "testsensor",
                    "unique_identifier": "testsensor1",
                    "sensor_type": "testtype",
                    "notes": "humm",
                },
            )
            with client.session_transaction() as session:
                flash_message = dict(session["_flashes"])
                assert flash_message["success"] == "Sensor added successfully"


def test_sensor_list_backend(auth_frontend_client: FlaskClient) -> None:
    with auth_frontend_client as client:
        response = client.get("/sensors/sensor-list", follow_redirects=True)
        assert response.status_code == 200
        html_content = response.data.decode("utf-8")
        assert "Select a sensor type" in html_content


def test_sensor_list_no_sensor_types_mock(
    mock_auth_frontend_client: FlaskClient,
) -> None:
    with mock_auth_frontend_client as client:
        with requests_mock.Mocker() as m:
            m.get("http://localhost:5000/sensor/list-sensor-types", json=[])
            response = client.get("/sensors/sensor-list", follow_redirects=True)
            assert response.status_code == 200
            html_content = response.data.decode("utf-8")
            assert "Select a sensor type" in html_content


def test_sensor_list_ok_mock(mock_auth_frontend_client: FlaskClient) -> None:
    with mock_auth_frontend_client as client:
        with requests_mock.Mocker() as m:
            m.get("http://localhost:5000/sensor/list-sensor-types", json=[])
            m.get(
                "http://localhost:5000/sensor/list-sensors",
                json=[
                    {
                        "name": "sensor1",
                        "notes": "",
                        "sensor_type": "testtype",
                        "unique_identifier": "sensor1",
                    },
                    {
                        "name": "sensor2",
                        "notes": "some notes",
                        "sensor_type": "testtype",
                        "unique_identifier": "sensor2",
                    },
                ],
            )
            response = client.get("/sensors/sensor-list", follow_redirects=True)
            assert response.status_code == 200
            html_content = response.data.decode("utf-8")
<<<<<<< HEAD
            assert '<div id="sensorTableWrapper"></div>' in html_content
=======
            assert '<div id="sensorTable"></div>' in html_content


def test_edit_sensor_backend(auth_frontend_client: FlaskClient) -> None:
    with auth_frontend_client as client:
        query_args = {
            "name": "Name",
            "notes": "Notes",
            "sensor_type_id": "1",
            "sensor_type_name": "Sensor type",
            "unique_identifier": "Unique identifier",
        }
        url = "/sensors/sensor-edit-form?" + urlencode(query_args)
        response = client.get(url, follow_redirects=True)
        assert response.status_code == 200
        html_content = response.data.decode("utf-8")
        for key, value in query_args.items():
            assert f"{key}: {value}" in html_content
        for test_string in (
            "Edit Sensor",
            ">Submit</button>",
            ">Cancel</button>",
            ">Delete</button>",
        ):
            assert test_string in html_content
>>>>>>> 6c7f23d3
<|MERGE_RESOLUTION|>--- conflicted
+++ resolved
@@ -365,10 +365,7 @@
             response = client.get("/sensors/sensor-list", follow_redirects=True)
             assert response.status_code == 200
             html_content = response.data.decode("utf-8")
-<<<<<<< HEAD
             assert '<div id="sensorTableWrapper"></div>' in html_content
-=======
-            assert '<div id="sensorTable"></div>' in html_content
 
 
 def test_edit_sensor_backend(auth_frontend_client: FlaskClient) -> None:
@@ -392,5 +389,4 @@
             ">Cancel</button>",
             ">Delete</button>",
         ):
-            assert test_string in html_content
->>>>>>> 6c7f23d3
+            assert test_string in html_content