--- conflicted
+++ resolved
@@ -27,8 +27,6 @@
         session=session,
     )
     locations.insert_location("latlong", latitude=-2.0, longitude=10.4, session=session)
-<<<<<<< HEAD
-=======
     locations.insert_location("latlong", latitude=23.2, longitude=-5.3, session=session)
     session.commit()
 
@@ -147,6 +145,4 @@
     )
     all_locations = locations.list_locations("latlong", session=session)
     assert len(all_locations) == 0
-
->>>>>>> 20b407b8
     session.close()