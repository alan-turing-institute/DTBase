{% extends "base_site.html" %}

{% block title %} DTBase {% endblock title %}

{% block stylesheets %}
{{ super() }}
<link href="{{ url_for('static', filename='node_modules/datatables.net-bs/css/dataTables.bootstrap.min.css') }}" rel="stylesheet">
<link href="{{ url_for('static', filename='node_modules/datatables.net-responsive-bs/css/responsive.bootstrap.min.css') }}" rel="stylesheet">
{% endblock stylesheets %}

{% block content %}
  <div class="col">
    <div class="row">
      <div class="col">
<<<<<<< HEAD
        <h3>Welcome to DTBase</h3>
=======
        <h3>Choose sensors and time period</h3>
        <form>
          <div>

            <div>
              {% if sensor_type_name %}
                Sensor class
                <select
                    id="sensorTypeSelector"
                    class="selectpicker"
                    name="sensorTypeSelector"
                    onchange="changeSensorType()">
                  {% for s in sensor_types %}
                  <option
                      value="{{ s.name }}"
                      {% if sensor_type and s.name == sensor_type %} selected {% endif %}
                      >
                      {{s.name}}
                  </option>
                  {% endfor %}
                {% else %}
                  <p>No sensors found in the database.</p>
                {% endif %}
              </select>
            </div>

            <div>
              Time period
              <input type="date" id="startDatePicker" name="startDate" value={{dt_from}}>
              &mdash;
              <input type="date" id="endDatePicker" name="startDate" value={{dt_to}}>
            </div>

            <div>
              Choose sensor(s)
              <div id="sensorCheckboxesDiv">
                {% for s in all_sensors %}
                <div class="form-check form-check-inline" id="sensorCheckbox{{s.id}}">
                  <input
                      class="form-check-input"
                      type="checkbox"
                      id="sensor_checkbox_{{s.unique_identifier}}"
                      {% if sensor_ids and s.unique_identifier in sensor_ids %} checked {% endif %}
                      value="{{s.unique_identifier}}">
                  <label
                      class="form-check-label"
                      for="sensor_checkbox_{{s.unique_identifier}}">
                    {{s.unique_identifier}}:
                    {{s.name}}
                  </label>
                </div>
                {% endfor %}
              </div>
            </div>

          </div>
          <button style="margin-top: 5px" type="button" onclick="requestTimeSeries(false)">Plot</button>
          <button style="margin-top: 5px" type="button" onclick="requestTimeSeries(true)">Download</button>
        </form>
      </div>
    </div>

    {% if data %}
    <div class="row">
      {% for m in measures %}
      <div class="col-lg-6 col-md-9 col-sm-15">
        <div class="x_panel tile fixed_height_640 overflow_hidden">
          <div class="plotDiv" id="{{m.name}}Plot">
            <canvas id="{{m.name}}Canvas"></canvas>
          </div>
        </div>
>>>>>>> 5ee4bfb4
      </div>
    </div>
  </div>
{% endblock content %}<|MERGE_RESOLUTION|>--- conflicted
+++ resolved
@@ -12,9 +12,6 @@
   <div class="col">
     <div class="row">
       <div class="col">
-<<<<<<< HEAD
-        <h3>Welcome to DTBase</h3>
-=======
         <h3>Choose sensors and time period</h3>
         <form>
           <div>
@@ -76,18 +73,5 @@
         </form>
       </div>
     </div>
-
-    {% if data %}
-    <div class="row">
-      {% for m in measures %}
-      <div class="col-lg-6 col-md-9 col-sm-15">
-        <div class="x_panel tile fixed_height_640 overflow_hidden">
-          <div class="plotDiv" id="{{m.name}}Plot">
-            <canvas id="{{m.name}}Canvas"></canvas>
-          </div>
-        </div>
->>>>>>> 5ee4bfb4
-      </div>
-    </div>
   </div>
 {% endblock content %}