--- conflicted
+++ resolved
@@ -1,901 +1,449 @@
-<<<<<<< HEAD
-"""
-A module for the main dashboard actions
-"""
-import datetime as dt
-import json
-import re
-from typing import Dict, List
-
-import pandas as pd
-from flask import flash, redirect, render_template, request, url_for
-from flask_login import login_required
-from requests.exceptions import ConnectionError
-from werkzeug.wrappers import Response
-
-from dtbase.core.constants import CONST_MAX_RECORDS
-from dtbase.webapp import utils
-from dtbase.webapp.app.sensors import blueprint
-
-
-def fetch_all_sensor_types() -> List[dict]:
-    """Get all sensor types from the database.
-    Args:
-        None
-    Returns:
-        List of dictionaries, one for each sensor type, including a dict of measures for
-            each
-    """
-    try:
-        response = utils.backend_call("get", "/sensor/list-sensor-types")
-    # TODO Can we catch a more specific exception here?
-    except Exception:
-        raise RuntimeError("No response from backend")
-    if response.status_code != 200:
-        raise RuntimeError(f"A backend call failed: {response}")
-    sensor_types = response.json()
-    return sensor_types
-
-
-def fetch_all_sensors(sensor_type: str) -> List[dict]:
-    """Get all sensors of a given sensor type from the database.
-    Args:
-        sensor_type: The name of the sensor type.
-    Returns:
-        List of dictionaries, one for each sensor.
-    """
-    if not sensor_type:
-        return []
-    payload = {"type_name": sensor_type}
-    response = utils.backend_call("get", "/sensor/list-sensors", payload)
-    if response.status_code != 200:
-        # TODO Write a more useful reaction to this.
-        raise RuntimeError(f"A backend call failed: {response}")
-    sensors = response.json()
-    return sensors
-
-
-def fetch_sensor_data(
-    dt_from: dt.datetime,
-    dt_to: dt.datetime,
-    measures: List[dict],
-    sensor_ids: List[str],
-) -> Dict[int, pd.DataFrame]:
-    """Get the data from a given sensor and measure, in a given time period.
-    Args:
-        dt_from: Datetime from
-        dt_to: Datetime to
-        measures: List of dicts, each with keys "name", "datatype", "units" for a
-            measure.
-        sensor_ids: List of strings, Unique IDs of sensors to get data for
-    Returns:
-        Dictionary with keys being sensor IDs and values being pandas DataFrames of
-        data, with columns for each measure and for timestamp.
-    """
-    result = {}
-    if isinstance(dt_from, dt.datetime):
-        dt_from = dt_from.isoformat()
-    if isinstance(dt_to, dt.datetime):
-        dt_to = dt_to.isoformat()
-    for sensor_id in sensor_ids:
-        measure_readings_list = []
-        for measure in measures:
-            payload = {
-                "dt_from": dt_from,
-                "dt_to": dt_to,
-                "measure_name": measure["name"],
-                "unique_identifier": sensor_id,
-            }
-            response = utils.backend_call("get", "/sensor/sensor-readings", payload)
-            if response.status_code != 200:
-                # TODO Write a more useful reaction to this.
-                raise RuntimeError(f"A backend call failed: {response}")
-            readings = response.json()
-            index = [x["timestamp"] for x in readings]
-            values = [x["value"] for x in readings]
-            index = list(map(dt.datetime.fromisoformat, index))
-            #            index = list(map(utils.parse_rfc1123_datetime, index))
-            series = pd.Series(data=values, index=index, name=measure["name"])
-            measure_readings_list.append(series)
-        df = pd.concat(measure_readings_list, axis=1)
-        df = df.sort_index().reset_index(names="timestamp")
-        result[sensor_id] = df
-    return result
-
-
-@blueprint.route("/time-series-plots", methods=["GET", "POST"])
-# @login_required
-def time_series_plots() -> Response:
-    """Time-series plots of sensor data"""
-    # Parse the various parameters we may have been passed, and load some generally
-    # necessary data like list of all sensors and sensor types.
-    dt_from = utils.parse_url_parameter(request, "startDate")
-    dt_to = utils.parse_url_parameter(request, "endDate")
-    sensor_ids = utils.parse_url_parameter(request, "sensorIds")
-    if sensor_ids is not None:
-        # sensor_ids is passed as a comma-separated (or semicolon, although those aren't
-        # currently used) string, split it into a list of ids.
-        sensor_ids = tuple(re.split(r"[;,]+", sensor_ids.rstrip(",;")))
-    try:
-        sensor_types = fetch_all_sensor_types()
-    except RuntimeError:
-        return redirect("/backend_not_found_error")
-    sensor_type_name = utils.parse_url_parameter(request, "sensorType")
-    if sensor_types:
-        if sensor_type_name is None:
-            # By default, just pick the first sensor type in the list.
-            sensor_type_name = sensor_types[0]["name"]
-    else:
-        sensor_type_name = None
-    all_sensors = fetch_all_sensors(sensor_type_name)
-
-    # If we don't have the information necessary to plot data for sensors, just render
-    # the selector version of the page.
-    is_valid_sensor_type = sensor_type_name is not None and sensor_type_name in [
-        s["name"] for s in sensor_types
-    ]
-    if (
-        dt_from is None
-        or dt_to is None
-        or sensor_ids is None
-        or not is_valid_sensor_type
-    ):
-        today = dt.datetime.today()
-        dt_from = today - dt.timedelta(days=7)
-        dt_to = today
-        return render_template(
-            "sensors.html",
-            sensor_type=sensor_type_name,
-            sensor_types=sensor_types,
-            all_sensors=all_sensors,
-            sensor_ids=sensor_ids,
-            dt_from=dt_from,
-            dt_to=dt_to,
-            data=dict(),
-            measures=[],
-        )
-
-    # Convert datetime strings to objects and make dt_to run to the end of the day in
-    # question.
-    dt_from = dt.datetime.fromisoformat(dt_from)
-    dt_to = (
-        dt.datetime.fromisoformat(dt_to)
-        + dt.timedelta(days=1)
-        + dt.timedelta(milliseconds=-1)
-    )
-
-    # Get all the sensor measures for this sensor type.
-    measures = next(
-        s["measures"] for s in sensor_types if s["name"] == sensor_type_name
-    )
-    sensor_data = fetch_sensor_data(dt_from, dt_to, measures, sensor_ids)
-
-    # Convert the sensor data to an easily digestible version for Jinja.
-    # You may wonder, why we first to_json, and then json.loads. That's just to have
-    # the data in a nice nested dictionary that a final json.dumps can deal with.
-    data_dict = {
-        k: json.loads(v.to_json(orient="records", date_format="iso"))
-        for k, v in sensor_data.items()
-    }
-    return render_template(
-        "sensors.html",
-        sensor_type=sensor_type_name,
-        sensor_types=sensor_types,
-        all_sensors=all_sensors,
-        sensor_ids=sensor_ids,
-        dt_from=dt_from,
-        dt_to=dt_to,
-        data=data_dict,
-        measures=measures,
-    )
-
-
-# Plot sensor readings in responsive datatables
-@blueprint.route("/readings", methods=["GET", "POST"])
-# @login_required
-def sensor_readings() -> Response:
-    """
-    Render tables of readings for a selected sensor type.
-
-    The html contains dropdowns for 'sensor_type' and 'sensor', where
-    the list for the sensor dropdown depends on the selected sensor_type.
-    Only when the sensor is selected will the date selector be available,
-    and only when start and end dates are selected will the
-    datatable be populated.
-    """
-    try:
-        sensor_types = fetch_all_sensor_types()
-    except RuntimeError:
-        return redirect("/backend_not_found_error")
-    sensor_type_names = [st["name"] for st in sensor_types]
-    # initially all the other fields are empty, until the sensor (type) is chosen.
-    sensor_type = None
-    sensor_ids = []
-    measure_names = []
-    measures = []
-
-    if request.method == "POST":
-        if (
-            "startDate" in request.form
-            and "endDate" in request.form
-            and "sensor_type" not in request.form
-        ):
-            dt_from = request.form["startDate"]
-            dt_to = request.form["endDate"]
-            return render_template(
-                "readings.html",
-                sensor_types=sensor_type_names,
-                selected_sensor_type=None,
-                sensor_ids=[],
-                selected_sensor=None,
-                measure_names=measure_names,
-                sensor_data=None,
-                dt_from=dt_from,
-                dt_to=dt_to,
-                num_records=CONST_MAX_RECORDS,
-            )
-        # either the "sensor_type" or the "sensor" was selected from the form
-        if "sensor_type" in request.form:
-            dt_from = request.form["startDate"]
-            dt_to = request.form["endDate"]
-            sensor_type = request.form["sensor_type"]
-            sensors = fetch_all_sensors(sensor_type)
-            sensor_ids = [s["unique_identifier"] for s in sensors]
-            measures = next(
-                s["measures"] for s in sensor_types if s["name"] == sensor_type
-            )
-            measure_names = [m["name"] for m in measures]
-            if "sensor" not in request.form or request.form["sensor"] not in sensor_ids:
-                # populate the dropdown of sensor choices.
-                return render_template(
-                    "readings.html",
-                    sensor_types=sensor_type_names,
-                    selected_sensor_type=sensor_type,
-                    sensor_ids=sensor_ids,
-                    selected_sensor=None,
-                    measure_names=measure_names,
-                    sensor_data=None,
-                    dt_from=dt_from,
-                    dt_to=dt_to,
-                    num_records=CONST_MAX_RECORDS,
-                )
-            if "sensor" in request.form:
-                sensor_id = request.form["sensor"]
-                # get the data for that sensor - initially a dict of DataFrames
-                sensor_data = fetch_sensor_data(dt_from, dt_to, measures, [sensor_id])
-                # get the DataFrame for this sensor, and convert to dict
-                sensor_data = sensor_data[sensor_id]
-                sensor_data["timestamp"].map(lambda x: x.isoformat())
-                sensor_data = sensor_data.to_dict("records")
-                return render_template(
-                    "readings.html",
-                    sensor_types=sensor_type_names,
-                    selected_sensor_type=sensor_type,
-                    sensor_ids=sensor_ids,
-                    selected_sensor=sensor_id,
-                    measure_names=measure_names,
-                    sensor_data=sensor_data,
-                    dt_from=dt_from,
-                    dt_to=dt_to,
-                    num_records=CONST_MAX_RECORDS,
-                )
-
-    else:
-        # initial GET request - we don't yet have selected sensor_type
-        return render_template(
-            "readings.html",
-            sensor_types=sensor_type_names,
-            selected_sensor_type=None,
-            sensor_ids=[],
-            selected_sensor=None,
-            measure_names=measure_names,
-            sensor_data=None,
-            dt_from=None,
-            dt_to=None,
-            num_records=CONST_MAX_RECORDS,
-        )
-
-
-@blueprint.route("/add-sensor-type", methods=["GET"])
-# @login_required
-def new_sensor_type(form_data: str = None) -> Response:
-    """
-    Form to add a new SensorType, with associated measures.
-    """
-    try:
-        existing_measures_response = utils.backend_call("get", "/sensor/list-measures")
-    except ConnectionError:
-        return redirect("/backend_not_found_error")
-    existing_measures = existing_measures_response.json()
-    return render_template(
-        "sensor_type_form.html",
-        form_data=form_data,
-        existing_measures=existing_measures,
-    )
-
-
-@blueprint.route("/add-sensor-type", methods=["POST"])
-# @login_required
-def submit_sensor_type() -> Response:
-    """
-    Send a POST request to add a new sensor type to the database.
-    """
-    name = request.form.get("name")
-    description = request.form.get("description")
-    measure_names = request.form.getlist("measure_name[]")
-    measure_units = request.form.getlist("measure_units[]")
-    measure_datatypes = request.form.getlist("measure_datatype[]")
-    measure_existing = request.form.getlist("measure_existing[]")
-    measures = [
-        {
-            "name": measure_name,
-            "units": measure_unit,
-            "datatype": measure_datatype,
-            "is_existing": measure_is_existing == "1",
-        }
-        for measure_name, measure_unit, measure_datatype, measure_is_existing in zip(
-            measure_names,
-            measure_units,
-            measure_datatypes,
-            measure_existing,
-        )
-    ]
-
-    form_data = {
-        "name": name,
-        "description": description,
-        "measures": measures,
-    }
-
-    # check if the sensor type already exists
-    existing_types_response = utils.backend_call("get", "/sensor/list-sensor-types")
-    existing_types = existing_types_response.json()
-    if any(sensor_type["name"] == name for sensor_type in existing_types):
-        flash(f"The sensor type '{name}' already exists.", "error")
-        return new_sensor_type(form_data=form_data)
-
-    # check if any of the measures already exist
-    existing_measures_response = utils.backend_call("get", "/sensor/list-measures")
-
-    existing_measures = existing_measures_response.json()
-    # new measures shouldn't have the same name as existing measures
-    for idf in measures:
-        if not idf["is_existing"]:
-            for idf_ex in existing_measures:
-                if idf["name"] == idf_ex["name"]:
-                    flash(
-                        f"A measure with the name '{idf['name']}' already exists.",
-                        "error",
-                    )
-                    return new_sensor_type(form_data=form_data)
-
-    try:
-        response = utils.backend_call("post", "/sensor/insert-sensor-type", form_data)
-    except Exception as e:
-        flash(f"Error communicating with the backend: {e}", "error")
-        return redirect("/backend_not_found_error")
-
-    if response.status_code != 201:
-        flash(f"An error occurred while adding the sensor type: {response}", "error")
-    else:
-        flash("Sensor type added successfully", "success")
-
-    return redirect(url_for(".new_sensor_type"))
-
-
-@login_required
-@blueprint.route("/add-sensor", methods=["GET"])
-def new_sensor() -> Response:
-    try:
-        response = utils.backend_call("get", "/sensor/list-sensor-types")
-    except ConnectionError:
-        return redirect("/backend_not_found_error")
-    sensor_types = response.json()
-    print(sensor_types)
-    return render_template("sensor_form.html", sensor_types=sensor_types)
-
-
-@login_required
-@blueprint.route("/add-sensor", methods=["POST"])
-def submit_sensor() -> Response:
-    form_data = request.form
-    print(f"============={form_data}================")
-    payload = {}
-    for k, v in form_data.items():
-        if k == "sensor_type":
-            payload["type_name"] = v
-        else:
-            payload[k] = v
-    try:
-        # Send a POST request to the backend
-        response = utils.backend_call("post", "/sensor/insert-sensor", payload)
-    except Exception as e:
-        flash(f"Error communicating with the backend: {e}", "error")
-        return redirect(url_for(".new_sensor"))
-
-    if response.status_code != 201:
-        flash(f"An error occurred while adding the sensor: {response.json()}", "error")
-        return redirect(url_for(".new_sensor"))
-
-    flash("Sensor added successfully", "success")
-    return redirect(url_for(".new_sensor"))
-
-
-@login_required
-@blueprint.route("/sensor-list", methods=["GET"])
-def sensor_list_table() -> Response:
-    try:
-        sensor_type_response = utils.backend_call("get", "/sensor/list-sensor-types")
-    except ConnectionError:
-        return redirect("/backend_not_found_error")
-
-    sensor_types = sensor_type_response.json()
-    sensors_for_each_type = {}
-
-    for sensor_type in sensor_types:
-        try:
-            payload = {"type_name": sensor_type["name"]}
-            sensors_response = utils.backend_call(
-                "get", "/sensor/list-sensors", payload
-            )
-        except ConnectionError:
-            return redirect("/backend_not_found_error")
-
-        sensors_for_each_type[sensor_type["name"]] = sensors_response.json()
-
-    return render_template(
-        "sensor_list_table.html",
-        sensor_types=sensor_types,
-        sensors_for_each_type=sensors_for_each_type,
-    )
-=======
-"""
-A module for the main dashboard actions
-"""
-import datetime as dt
-import json
-import re
-from typing import Dict, List
-
-import pandas as pd
-from flask import flash, redirect, render_template, request, url_for
-from flask_login import login_required
-from requests.exceptions import ConnectionError
-from werkzeug.wrappers import Response
-
-from dtbase.core.constants import CONST_MAX_RECORDS
-from dtbase.webapp import utils
-from dtbase.webapp.app.sensors import blueprint
-
-
-def fetch_all_sensor_types() -> List[dict]:
-    """Get all sensor types from the database.
-    Args:
-        None
-    Returns:
-        List of dictionaries, one for each sensor type, including a dict of measures for
-            each
-    """
-    try:
-        response = utils.backend_call("get", "/sensor/list-sensor-types")
-    # TODO Can we catch a more specific exception here?
-    except Exception:
-        raise RuntimeError("No response from backend")
-    if response.status_code != 200:
-        raise RuntimeError(f"A backend call failed: {response}")
-    sensor_types = response.json()
-    return sensor_types
-
-
-def fetch_all_sensors(sensor_type: str) -> List[dict]:
-    """Get all sensors of a given sensor type from the database.
-    Args:
-        sensor_type: The name of the sensor type.
-    Returns:
-        List of dictionaries, one for each sensor.
-    """
-    if not sensor_type:
-        return []
-    payload = {"type_name": sensor_type}
-    response = utils.backend_call("get", "/sensor/list-sensors", payload)
-    if response.status_code != 200:
-        # TODO Write a more useful reaction to this.
-        raise RuntimeError(f"A backend call failed: {response}")
-    sensors = response.json()
-    return sensors
-
-
-def fetch_sensor_data(
-    dt_from: dt.datetime,
-    dt_to: dt.datetime,
-    measures: List[dict],
-    sensor_ids: List[str],
-) -> Dict[int, pd.Dataframe]:
-    """Get the data from a given sensor and measure, in a given time period.
-    Args:
-        dt_from: Datetime from
-        dt_to: Datetime to
-        measures: List of dicts, each with keys "name", "datatype", "units" for a
-            measure.
-        sensor_ids: List of strings, Unique IDs of sensors to get data for
-    Returns:
-        Dictionary with keys being sensor IDs and values being pandas DataFrames of
-        data, with columns for each measure and for timestamp.
-    """
-    result = {}
-    if isinstance(dt_from, dt.datetime):
-        dt_from = dt_from.isoformat()
-    if isinstance(dt_to, dt.datetime):
-        dt_to = dt_to.isoformat()
-    for sensor_id in sensor_ids:
-        measure_readings_list = []
-        for measure in measures:
-            payload = {
-                "dt_from": dt_from,
-                "dt_to": dt_to,
-                "measure_name": measure["name"],
-                "unique_identifier": sensor_id,
-            }
-            response = utils.backend_call("get", "/sensor/sensor-readings", payload)
-            if response.status_code != 200:
-                # TODO Write a more useful reaction to this.
-                raise RuntimeError(f"A backend call failed: {response}")
-            readings = response.json()
-            index = [x["timestamp"] for x in readings]
-            values = [x["value"] for x in readings]
-            index = list(map(dt.datetime.fromisoformat, index))
-            #            index = list(map(utils.parse_rfc1123_datetime, index))
-            series = pd.Series(data=values, index=index, name=measure["name"])
-            measure_readings_list.append(series)
-        df = pd.concat(measure_readings_list, axis=1)
-        df = df.sort_index().reset_index(names="timestamp")
-        result[sensor_id] = df
-    return result
-
-
-@blueprint.route("/time-series-plots", methods=["GET", "POST"])
-# @login_required
-def time_series_plots() -> Response:
-    """Time-series plots of sensor data"""
-    # Parse the various parameters we may have been passed, and load some generally
-    # necessary data like list of all sensors and sensor types.
-    dt_from = utils.parse_url_parameter(request, "startDate")
-    dt_to = utils.parse_url_parameter(request, "endDate")
-    sensor_ids = utils.parse_url_parameter(request, "sensorIds")
-    if sensor_ids is not None:
-        # sensor_ids is passed as a comma-separated (or semicolon, although those aren't
-        # currently used) string, split it into a list of ids.
-        sensor_ids = tuple(re.split(r"[;,]+", sensor_ids.rstrip(",;")))
-    try:
-        sensor_types = fetch_all_sensor_types()
-    except RuntimeError:
-        return redirect("/backend_not_found_error")
-    sensor_type_name = utils.parse_url_parameter(request, "sensorType")
-    if sensor_types:
-        if sensor_type_name is None:
-            # By default, just pick the first sensor type in the list.
-            sensor_type_name = sensor_types[0]["name"]
-    else:
-        sensor_type_name = None
-    all_sensors = fetch_all_sensors(sensor_type_name)
-
-    # If we don't have the information necessary to plot data for sensors, just render
-    # the selector version of the page.
-    is_valid_sensor_type = sensor_type_name is not None and sensor_type_name in [
-        s["name"] for s in sensor_types
-    ]
-    if (
-        dt_from is None
-        or dt_to is None
-        or sensor_ids is None
-        or not is_valid_sensor_type
-    ):
-        today = dt.datetime.today()
-        dt_from = today - dt.timedelta(days=7)
-        dt_to = today
-        return render_template(
-            "sensors.html",
-            sensor_type=sensor_type_name,
-            sensor_types=sensor_types,
-            all_sensors=all_sensors,
-            sensor_ids=sensor_ids,
-            dt_from=dt_from,
-            dt_to=dt_to,
-            data=dict(),
-            measures=[],
-        )
-
-    # Convert datetime strings to objects and make dt_to run to the end of the day in
-    # question.
-    dt_from = dt.datetime.fromisoformat(dt_from)
-    dt_to = (
-        dt.datetime.fromisoformat(dt_to)
-        + dt.timedelta(days=1)
-        + dt.timedelta(milliseconds=-1)
-    )
-
-    # Get all the sensor measures for this sensor type.
-    measures = next(
-        s["measures"] for s in sensor_types if s["name"] == sensor_type_name
-    )
-    sensor_data = fetch_sensor_data(dt_from, dt_to, measures, sensor_ids)
-
-    # Convert the sensor data to an easily digestible version for Jinja.
-    # You may wonder, why we first to_json, and then json.loads. That's just to have
-    # the data in a nice nested dictionary that a final json.dumps can deal with.
-    data_dict = {
-        k: json.loads(v.to_json(orient="records", date_format="iso"))
-        for k, v in sensor_data.items()
-    }
-    return render_template(
-        "sensors.html",
-        sensor_type=sensor_type_name,
-        sensor_types=sensor_types,
-        all_sensors=all_sensors,
-        sensor_ids=sensor_ids,
-        dt_from=dt_from,
-        dt_to=dt_to,
-        data=data_dict,
-        measures=measures,
-    )
-
-
-# Plot sensor readings in responsive datatables
-@blueprint.route("/readings", methods=["GET", "POST"])
-# @login_required
-def sensor_readings() -> Response:
-    """
-    Render tables of readings for a selected sensor type.
-
-    The html contains dropdowns for 'sensor_type' and 'sensor', where
-    the list for the sensor dropdown depends on the selected sensor_type.
-    Only when the sensor is selected will the date selector be available,
-    and only when start and end dates are selected will the
-    datatable be populated.
-    """
-    try:
-        sensor_types = fetch_all_sensor_types()
-    except RuntimeError:
-        return redirect("/backend_not_found_error")
-    sensor_type_names = [st["name"] for st in sensor_types]
-    # initially all the other fields are empty, until the sensor (type) is chosen.
-    sensor_type = None
-    sensor_ids = []
-    measure_names = []
-    measures = []
-
-    if request.method == "POST":
-        if (
-            "startDate" in request.form
-            and "endDate" in request.form
-            and "sensor_type" not in request.form
-        ):
-            dt_from = request.form["startDate"]
-            dt_to = request.form["endDate"]
-            return render_template(
-                "readings.html",
-                sensor_types=sensor_type_names,
-                selected_sensor_type=None,
-                sensor_ids=[],
-                selected_sensor=None,
-                measure_names=measure_names,
-                sensor_data=None,
-                dt_from=dt_from,
-                dt_to=dt_to,
-                num_records=CONST_MAX_RECORDS,
-            )
-        # either the "sensor_type" or the "sensor" was selected from the form
-        if "sensor_type" in request.form:
-            dt_from = request.form["startDate"]
-            dt_to = request.form["endDate"]
-            sensor_type = request.form["sensor_type"]
-            sensors = fetch_all_sensors(sensor_type)
-            sensor_ids = [s["unique_identifier"] for s in sensors]
-            measures = next(
-                s["measures"] for s in sensor_types if s["name"] == sensor_type
-            )
-            measure_names = [m["name"] for m in measures]
-            if "sensor" not in request.form or request.form["sensor"] not in sensor_ids:
-                # populate the dropdown of sensor choices.
-                return render_template(
-                    "readings.html",
-                    sensor_types=sensor_type_names,
-                    selected_sensor_type=sensor_type,
-                    sensor_ids=sensor_ids,
-                    selected_sensor=None,
-                    measure_names=measure_names,
-                    sensor_data=None,
-                    dt_from=dt_from,
-                    dt_to=dt_to,
-                    num_records=CONST_MAX_RECORDS,
-                )
-            if "sensor" in request.form:
-                sensor_id = request.form["sensor"]
-                # get the data for that sensor - initially a dict of DataFrames
-                sensor_data = fetch_sensor_data(dt_from, dt_to, measures, [sensor_id])
-                # get the DataFrame for this sensor, and convert to dict
-                sensor_data = sensor_data[sensor_id]
-                sensor_data["timestamp"].map(lambda x: x.isoformat())
-                sensor_data = sensor_data.to_dict("records")
-                return render_template(
-                    "readings.html",
-                    sensor_types=sensor_type_names,
-                    selected_sensor_type=sensor_type,
-                    sensor_ids=sensor_ids,
-                    selected_sensor=sensor_id,
-                    measure_names=measure_names,
-                    sensor_data=sensor_data,
-                    dt_from=dt_from,
-                    dt_to=dt_to,
-                    num_records=CONST_MAX_RECORDS,
-                )
-
-    else:
-        # initial GET request - we don't yet have selected sensor_type
-        return render_template(
-            "readings.html",
-            sensor_types=sensor_type_names,
-            selected_sensor_type=None,
-            sensor_ids=[],
-            selected_sensor=None,
-            measure_names=measure_names,
-            sensor_data=None,
-            dt_from=None,
-            dt_to=None,
-            num_records=CONST_MAX_RECORDS,
-        )
-
-
-@blueprint.route("/add-sensor-type", methods=["GET"])
-# @login_required
-def new_sensor_type(form_data: str = None) -> Response:
-    """
-    Form to add a new SensorType, with associated measures.
-    """
-    try:
-        existing_measures_response = utils.backend_call("get", "/sensor/list-measures")
-    except ConnectionError:
-        return redirect("/backend_not_found_error")
-    existing_measures = existing_measures_response.json()
-    return render_template(
-        "sensor_type_form.html",
-        form_data=form_data,
-        existing_measures=existing_measures,
-    )
-
-
-@blueprint.route("/add-sensor-type", methods=["POST"])
-# @login_required
-def submit_sensor_type() -> Response:
-    """
-    Send a POST request to add a new sensor type to the database.
-    """
-    name = request.form.get("name")
-    description = request.form.get("description")
-    measure_names = request.form.getlist("measure_name[]")
-    measure_units = request.form.getlist("measure_units[]")
-    measure_datatypes = request.form.getlist("measure_datatype[]")
-    measure_existing = request.form.getlist("measure_existing[]")
-    measures = [
-        {
-            "name": measure_name,
-            "units": measure_unit,
-            "datatype": measure_datatype,
-            "is_existing": measure_is_existing == "1",
-        }
-        for measure_name, measure_unit, measure_datatype, measure_is_existing in zip(
-            measure_names,
-            measure_units,
-            measure_datatypes,
-            measure_existing,
-        )
-    ]
-
-    form_data = {
-        "name": name,
-        "description": description,
-        "measures": measures,
-    }
-
-    # check if the sensor type already exists
-    existing_types_response = utils.backend_call("get", "/sensor/list-sensor-types")
-    existing_types = existing_types_response.json()
-    if any(sensor_type["name"] == name for sensor_type in existing_types):
-        flash(f"The sensor type '{name}' already exists.", "error")
-        return new_sensor_type(form_data=form_data)
-
-    # check if any of the measures already exist
-    existing_measures_response = utils.backend_call("get", "/sensor/list-measures")
-
-    existing_measures = existing_measures_response.json()
-    # new measures shouldn't have the same name as existing measures
-    for idf in measures:
-        if not idf["is_existing"]:
-            for idf_ex in existing_measures:
-                if idf["name"] == idf_ex["name"]:
-                    flash(
-                        f"A measure with the name '{idf['name']}' already exists.",
-                        "error",
-                    )
-                    return new_sensor_type(form_data=form_data)
-
-    try:
-        response = utils.backend_call("post", "/sensor/insert-sensor-type", form_data)
-    except Exception as e:
-        flash(f"Error communicating with the backend: {e}", "error")
-        return redirect("/backend_not_found_error")
-
-    if response.status_code != 201:
-        flash(f"An error occurred while adding the sensor type: {response}", "error")
-    else:
-        flash("Sensor type added successfully", "success")
-
-    return redirect(url_for(".new_sensor_type"))
-
-
-@login_required
-@blueprint.route("/add-sensor", methods=["GET"])
-def new_sensor() -> Response:
-    try:
-        response = utils.backend_call("get", "/sensor/list-sensor-types")
-    except ConnectionError:
-        return redirect("/backend_not_found_error")
-    sensor_types = response.json()
-    print(sensor_types)
-    return render_template("sensor_form.html", sensor_types=sensor_types)
-
-
-@login_required
-@blueprint.route("/add-sensor", methods=["POST"])
-def submit_sensor() -> Response:
-    form_data = request.form
-    print(f"============={form_data}================")
-    payload = {}
-    for k, v in form_data.items():
-        if k == "sensor_type":
-            payload["type_name"] = v
-        else:
-            payload[k] = v
-    try:
-        # Send a POST request to the backend
-        response = utils.backend_call("post", "/sensor/insert-sensor", payload)
-    except Exception as e:
-        flash(f"Error communicating with the backend: {e}", "error")
-        return redirect(url_for(".new_sensor"))
-
-    if response.status_code != 201:
-        flash(f"An error occurred while adding the sensor: {response.json()}", "error")
-        return redirect(url_for(".new_sensor"))
-
-    flash("Sensor added successfully", "success")
-    return redirect(url_for(".new_sensor"))
-
-
-@login_required
-@blueprint.route("/sensor-list", methods=["GET"])
-def sensor_list_table() -> Response:
-    try:
-        sensor_type_response = utils.backend_call("get", "/sensor/list-sensor-types")
-    except ConnectionError:
-        return redirect("/backend_not_found_error")
-
-    sensor_types = sensor_type_response.json()
-    sensors_for_each_type = {}
-
-    for sensor_type in sensor_types:
-        try:
-            payload = {"type_name": sensor_type["name"]}
-            sensors_response = utils.backend_call(
-                "get", "/sensor/list-sensors", payload
-            )
-        except ConnectionError:
-            return redirect("/backend_not_found_error")
-
-        sensors_for_each_type[sensor_type["name"]] = sensors_response.json()
-
-    return render_template(
-        "sensor_list_table.html",
-        sensor_types=sensor_types,
-        sensors_for_each_type=sensors_for_each_type,
-    )
->>>>>>> 91161e79
+"""
+A module for the main dashboard actions
+"""
+import datetime as dt
+import json
+import re
+from typing import Dict, List
+
+import pandas as pd
+from flask import flash, redirect, render_template, request, url_for
+from flask_login import login_required
+from requests.exceptions import ConnectionError
+from werkzeug.wrappers import Response
+
+from dtbase.core.constants import CONST_MAX_RECORDS
+from dtbase.webapp import utils
+from dtbase.webapp.app.sensors import blueprint
+
+
+def fetch_all_sensor_types() -> List[dict]:
+    """Get all sensor types from the database.
+    Args:
+        None
+    Returns:
+        List of dictionaries, one for each sensor type, including a dict of measures for
+            each
+    """
+    try:
+        response = utils.backend_call("get", "/sensor/list-sensor-types")
+    # TODO Can we catch a more specific exception here?
+    except Exception:
+        raise RuntimeError("No response from backend")
+    if response.status_code != 200:
+        raise RuntimeError(f"A backend call failed: {response}")
+    sensor_types = response.json()
+    return sensor_types
+
+
+def fetch_all_sensors(sensor_type: str) -> List[dict]:
+    """Get all sensors of a given sensor type from the database.
+    Args:
+        sensor_type: The name of the sensor type.
+    Returns:
+        List of dictionaries, one for each sensor.
+    """
+    if not sensor_type:
+        return []
+    payload = {"type_name": sensor_type}
+    response = utils.backend_call("get", "/sensor/list-sensors", payload)
+    if response.status_code != 200:
+        # TODO Write a more useful reaction to this.
+        raise RuntimeError(f"A backend call failed: {response}")
+    sensors = response.json()
+    return sensors
+
+
+def fetch_sensor_data(
+    dt_from: dt.datetime,
+    dt_to: dt.datetime,
+    measures: List[dict],
+    sensor_ids: List[str],
+) -> Dict[int, pd.DataFrame]:
+    """Get the data from a given sensor and measure, in a given time period.
+    Args:
+        dt_from: Datetime from
+        dt_to: Datetime to
+        measures: List of dicts, each with keys "name", "datatype", "units" for a
+            measure.
+        sensor_ids: List of strings, Unique IDs of sensors to get data for
+    Returns:
+        Dictionary with keys being sensor IDs and values being pandas DataFrames of
+        data, with columns for each measure and for timestamp.
+    """
+    result = {}
+    if isinstance(dt_from, dt.datetime):
+        dt_from = dt_from.isoformat()
+    if isinstance(dt_to, dt.datetime):
+        dt_to = dt_to.isoformat()
+    for sensor_id in sensor_ids:
+        measure_readings_list = []
+        for measure in measures:
+            payload = {
+                "dt_from": dt_from,
+                "dt_to": dt_to,
+                "measure_name": measure["name"],
+                "unique_identifier": sensor_id,
+            }
+            response = utils.backend_call("get", "/sensor/sensor-readings", payload)
+            if response.status_code != 200:
+                # TODO Write a more useful reaction to this.
+                raise RuntimeError(f"A backend call failed: {response}")
+            readings = response.json()
+            index = [x["timestamp"] for x in readings]
+            values = [x["value"] for x in readings]
+            index = list(map(dt.datetime.fromisoformat, index))
+            #            index = list(map(utils.parse_rfc1123_datetime, index))
+            series = pd.Series(data=values, index=index, name=measure["name"])
+            measure_readings_list.append(series)
+        df = pd.concat(measure_readings_list, axis=1)
+        df = df.sort_index().reset_index(names="timestamp")
+        result[sensor_id] = df
+    return result
+
+
+@blueprint.route("/time-series-plots", methods=["GET", "POST"])
+# @login_required
+def time_series_plots() -> Response:
+    """Time-series plots of sensor data"""
+    # Parse the various parameters we may have been passed, and load some generally
+    # necessary data like list of all sensors and sensor types.
+    dt_from = utils.parse_url_parameter(request, "startDate")
+    dt_to = utils.parse_url_parameter(request, "endDate")
+    sensor_ids = utils.parse_url_parameter(request, "sensorIds")
+    if sensor_ids is not None:
+        # sensor_ids is passed as a comma-separated (or semicolon, although those aren't
+        # currently used) string, split it into a list of ids.
+        sensor_ids = tuple(re.split(r"[;,]+", sensor_ids.rstrip(",;")))
+    try:
+        sensor_types = fetch_all_sensor_types()
+    except RuntimeError:
+        return redirect("/backend_not_found_error")
+    sensor_type_name = utils.parse_url_parameter(request, "sensorType")
+    if sensor_types:
+        if sensor_type_name is None:
+            # By default, just pick the first sensor type in the list.
+            sensor_type_name = sensor_types[0]["name"]
+    else:
+        sensor_type_name = None
+    all_sensors = fetch_all_sensors(sensor_type_name)
+
+    # If we don't have the information necessary to plot data for sensors, just render
+    # the selector version of the page.
+    is_valid_sensor_type = sensor_type_name is not None and sensor_type_name in [
+        s["name"] for s in sensor_types
+    ]
+    if (
+        dt_from is None
+        or dt_to is None
+        or sensor_ids is None
+        or not is_valid_sensor_type
+    ):
+        today = dt.datetime.today()
+        dt_from = today - dt.timedelta(days=7)
+        dt_to = today
+        return render_template(
+            "sensors.html",
+            sensor_type=sensor_type_name,
+            sensor_types=sensor_types,
+            all_sensors=all_sensors,
+            sensor_ids=sensor_ids,
+            dt_from=dt_from,
+            dt_to=dt_to,
+            data=dict(),
+            measures=[],
+        )
+
+    # Convert datetime strings to objects and make dt_to run to the end of the day in
+    # question.
+    dt_from = dt.datetime.fromisoformat(dt_from)
+    dt_to = (
+        dt.datetime.fromisoformat(dt_to)
+        + dt.timedelta(days=1)
+        + dt.timedelta(milliseconds=-1)
+    )
+
+    # Get all the sensor measures for this sensor type.
+    measures = next(
+        s["measures"] for s in sensor_types if s["name"] == sensor_type_name
+    )
+    sensor_data = fetch_sensor_data(dt_from, dt_to, measures, sensor_ids)
+
+    # Convert the sensor data to an easily digestible version for Jinja.
+    # You may wonder, why we first to_json, and then json.loads. That's just to have
+    # the data in a nice nested dictionary that a final json.dumps can deal with.
+    data_dict = {
+        k: json.loads(v.to_json(orient="records", date_format="iso"))
+        for k, v in sensor_data.items()
+    }
+    return render_template(
+        "sensors.html",
+        sensor_type=sensor_type_name,
+        sensor_types=sensor_types,
+        all_sensors=all_sensors,
+        sensor_ids=sensor_ids,
+        dt_from=dt_from,
+        dt_to=dt_to,
+        data=data_dict,
+        measures=measures,
+    )
+
+
+# Plot sensor readings in responsive datatables
+@blueprint.route("/readings", methods=["GET", "POST"])
+# @login_required
+def sensor_readings() -> Response:
+    """
+    Render tables of readings for a selected sensor type.
+
+    The html contains dropdowns for 'sensor_type' and 'sensor', where
+    the list for the sensor dropdown depends on the selected sensor_type.
+    Only when the sensor is selected will the date selector be available,
+    and only when start and end dates are selected will the
+    datatable be populated.
+    """
+    try:
+        sensor_types = fetch_all_sensor_types()
+    except RuntimeError:
+        return redirect("/backend_not_found_error")
+    sensor_type_names = [st["name"] for st in sensor_types]
+    # initially all the other fields are empty, until the sensor (type) is chosen.
+    sensor_type = None
+    sensor_ids = []
+    measure_names = []
+    measures = []
+
+    if request.method == "POST":
+        if (
+            "startDate" in request.form
+            and "endDate" in request.form
+            and "sensor_type" not in request.form
+        ):
+            dt_from = request.form["startDate"]
+            dt_to = request.form["endDate"]
+            return render_template(
+                "readings.html",
+                sensor_types=sensor_type_names,
+                selected_sensor_type=None,
+                sensor_ids=[],
+                selected_sensor=None,
+                measure_names=measure_names,
+                sensor_data=None,
+                dt_from=dt_from,
+                dt_to=dt_to,
+                num_records=CONST_MAX_RECORDS,
+            )
+        # either the "sensor_type" or the "sensor" was selected from the form
+        if "sensor_type" in request.form:
+            dt_from = request.form["startDate"]
+            dt_to = request.form["endDate"]
+            sensor_type = request.form["sensor_type"]
+            sensors = fetch_all_sensors(sensor_type)
+            sensor_ids = [s["unique_identifier"] for s in sensors]
+            measures = next(
+                s["measures"] for s in sensor_types if s["name"] == sensor_type
+            )
+            measure_names = [m["name"] for m in measures]
+            if "sensor" not in request.form or request.form["sensor"] not in sensor_ids:
+                # populate the dropdown of sensor choices.
+                return render_template(
+                    "readings.html",
+                    sensor_types=sensor_type_names,
+                    selected_sensor_type=sensor_type,
+                    sensor_ids=sensor_ids,
+                    selected_sensor=None,
+                    measure_names=measure_names,
+                    sensor_data=None,
+                    dt_from=dt_from,
+                    dt_to=dt_to,
+                    num_records=CONST_MAX_RECORDS,
+                )
+            if "sensor" in request.form:
+                sensor_id = request.form["sensor"]
+                # get the data for that sensor - initially a dict of DataFrames
+                sensor_data = fetch_sensor_data(dt_from, dt_to, measures, [sensor_id])
+                # get the DataFrame for this sensor, and convert to dict
+                sensor_data = sensor_data[sensor_id]
+                sensor_data["timestamp"].map(lambda x: x.isoformat())
+                sensor_data = sensor_data.to_dict("records")
+                return render_template(
+                    "readings.html",
+                    sensor_types=sensor_type_names,
+                    selected_sensor_type=sensor_type,
+                    sensor_ids=sensor_ids,
+                    selected_sensor=sensor_id,
+                    measure_names=measure_names,
+                    sensor_data=sensor_data,
+                    dt_from=dt_from,
+                    dt_to=dt_to,
+                    num_records=CONST_MAX_RECORDS,
+                )
+
+    else:
+        # initial GET request - we don't yet have selected sensor_type
+        return render_template(
+            "readings.html",
+            sensor_types=sensor_type_names,
+            selected_sensor_type=None,
+            sensor_ids=[],
+            selected_sensor=None,
+            measure_names=measure_names,
+            sensor_data=None,
+            dt_from=None,
+            dt_to=None,
+            num_records=CONST_MAX_RECORDS,
+        )
+
+
+@blueprint.route("/add-sensor-type", methods=["GET"])
+# @login_required
+def new_sensor_type(form_data: str = None) -> Response:
+    """
+    Form to add a new SensorType, with associated measures.
+    """
+    try:
+        existing_measures_response = utils.backend_call("get", "/sensor/list-measures")
+    except ConnectionError:
+        return redirect("/backend_not_found_error")
+    existing_measures = existing_measures_response.json()
+    return render_template(
+        "sensor_type_form.html",
+        form_data=form_data,
+        existing_measures=existing_measures,
+    )
+
+
+@blueprint.route("/add-sensor-type", methods=["POST"])
+# @login_required
+def submit_sensor_type() -> Response:
+    """
+    Send a POST request to add a new sensor type to the database.
+    """
+    name = request.form.get("name")
+    description = request.form.get("description")
+    measure_names = request.form.getlist("measure_name[]")
+    measure_units = request.form.getlist("measure_units[]")
+    measure_datatypes = request.form.getlist("measure_datatype[]")
+    measure_existing = request.form.getlist("measure_existing[]")
+    measures = [
+        {
+            "name": measure_name,
+            "units": measure_unit,
+            "datatype": measure_datatype,
+            "is_existing": measure_is_existing == "1",
+        }
+        for measure_name, measure_unit, measure_datatype, measure_is_existing in zip(
+            measure_names,
+            measure_units,
+            measure_datatypes,
+            measure_existing,
+        )
+    ]
+
+    form_data = {
+        "name": name,
+        "description": description,
+        "measures": measures,
+    }
+
+    # check if the sensor type already exists
+    existing_types_response = utils.backend_call("get", "/sensor/list-sensor-types")
+    existing_types = existing_types_response.json()
+    if any(sensor_type["name"] == name for sensor_type in existing_types):
+        flash(f"The sensor type '{name}' already exists.", "error")
+        return new_sensor_type(form_data=form_data)
+
+    # check if any of the measures already exist
+    existing_measures_response = utils.backend_call("get", "/sensor/list-measures")
+
+    existing_measures = existing_measures_response.json()
+    # new measures shouldn't have the same name as existing measures
+    for idf in measures:
+        if not idf["is_existing"]:
+            for idf_ex in existing_measures:
+                if idf["name"] == idf_ex["name"]:
+                    flash(
+                        f"A measure with the name '{idf['name']}' already exists.",
+                        "error",
+                    )
+                    return new_sensor_type(form_data=form_data)
+
+    try:
+        response = utils.backend_call("post", "/sensor/insert-sensor-type", form_data)
+    except Exception as e:
+        flash(f"Error communicating with the backend: {e}", "error")
+        return redirect("/backend_not_found_error")
+
+    if response.status_code != 201:
+        flash(f"An error occurred while adding the sensor type: {response}", "error")
+    else:
+        flash("Sensor type added successfully", "success")
+
+    return redirect(url_for(".new_sensor_type"))
+
+
+@login_required
+@blueprint.route("/add-sensor", methods=["GET"])
+def new_sensor() -> Response:
+    try:
+        response = utils.backend_call("get", "/sensor/list-sensor-types")
+    except ConnectionError:
+        return redirect("/backend_not_found_error")
+    sensor_types = response.json()
+    print(sensor_types)
+    return render_template("sensor_form.html", sensor_types=sensor_types)
+
+
+@login_required
+@blueprint.route("/add-sensor", methods=["POST"])
+def submit_sensor() -> Response:
+    form_data = request.form
+    print(f"============={form_data}================")
+    payload = {}
+    for k, v in form_data.items():
+        if k == "sensor_type":
+            payload["type_name"] = v
+        else:
+            payload[k] = v
+    try:
+        # Send a POST request to the backend
+        response = utils.backend_call("post", "/sensor/insert-sensor", payload)
+    except Exception as e:
+        flash(f"Error communicating with the backend: {e}", "error")
+        return redirect(url_for(".new_sensor"))
+
+    if response.status_code != 201:
+        flash(f"An error occurred while adding the sensor: {response.json()}", "error")
+        return redirect(url_for(".new_sensor"))
+
+    flash("Sensor added successfully", "success")
+    return redirect(url_for(".new_sensor"))
+
+
+@login_required
+@blueprint.route("/sensor-list", methods=["GET"])
+def sensor_list_table() -> Response:
+    try:
+        sensor_type_response = utils.backend_call("get", "/sensor/list-sensor-types")
+    except ConnectionError:
+        return redirect("/backend_not_found_error")
+
+    sensor_types = sensor_type_response.json()
+    sensors_for_each_type = {}
+
+    for sensor_type in sensor_types:
+        try:
+            payload = {"type_name": sensor_type["name"]}
+            sensors_response = utils.backend_call(
+                "get", "/sensor/list-sensors", payload
+            )
+        except ConnectionError:
+            return redirect("/backend_not_found_error")
+
+        sensors_for_each_type[sensor_type["name"]] = sensors_response.json()
+
+    return render_template(
+        "sensor_list_table.html",
+        sensor_types=sensor_types,
+        sensors_for_each_type=sensors_for_each_type,
+    )