--- conflicted
+++ resolved
@@ -1,5 +1,5 @@
-<<<<<<< HEAD
 from os import environ
+from typing import Any, Union
 
 from flask import (
     abort,
@@ -11,13 +11,7 @@
     url_for,
 )
 from flask_login import current_user, login_required, login_user, logout_user
-=======
-from typing import Any
-
-from flask import current_app, redirect, render_template, url_for
-from flask_login import login_required
 from werkzeug.wrappers import Response
->>>>>>> f721d7cc
 
 from dtbase.webapp.app import login_manager
 from dtbase.webapp.app.base import blueprint
@@ -63,8 +57,7 @@
 
 
 @blueprint.route("/login", methods=["GET", "POST"])
-<<<<<<< HEAD
-def login():
+def login() -> Union[Response, str]:
     login_form = LoginForm(request.form)
     create_account_form = CreateAccountForm(request.form)
     if "login" in request.form:
@@ -80,7 +73,7 @@
         # url_has_allowed_host_and_scheme checks if the url is safe for redirects,
         # meaning it matches the request host.
         if next and not url_has_allowed_host_and_scheme(next, request.host):
-            return abort(400)
+            abort(400)
         return redirect(next or url_for("home_blueprint.index"))
 
     if not current_user.is_authenticated:
@@ -90,9 +83,6 @@
             create_account_form=create_account_form,
             disable_register=(environ.get("DTBASE_DISABLE_REGISTER", "True") == "True"),
         )
-=======
-def login() -> Response:
->>>>>>> f721d7cc
     return redirect(url_for("home_blueprint.index"))
 
 
