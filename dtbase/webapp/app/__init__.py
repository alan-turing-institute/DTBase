--- conflicted
+++ resolved
@@ -4,7 +4,7 @@
 from os import path
 from typing import Union
 
-from flask import Flask, Request, url_for
+from flask import Flask, url_for
 from flask_cors import CORS
 from flask_login import LoginManager
 
@@ -14,18 +14,8 @@
 
 
 @login_manager.user_loader
-<<<<<<< HEAD
-def load_user(email):
+def load_user(email: str) -> User:
     return User.get(email)
-=======
-def user_loader(id: int) -> UserMixin:
-    return DUMMY_USER
-
-
-@login_manager.request_loader
-def request_loader(request: Request) -> UserMixin:
-    return DUMMY_USER
->>>>>>> f721d7cc
 
 
 def register_extensions(app: Flask) -> None:
