--- conflicted
+++ resolved
@@ -3,31 +3,6 @@
 {% block title %} DTBase {% endblock title %}
 
 {% block content %}
-<<<<<<< HEAD
-<div class="container">
-    <h3>Add New Location</h2>
-    <form id="location-form" method="POST">
-        <div class="form-group">
-            <label for="schema">Schema:</label>
-            <select class="form-control custom-select custom-input" id="schema" name="schema" onchange="updateForm()" required>
-                <option value="">-- Select a schema --</option>
-                {% for schema in schemas %}
-                    <option
-                        {% if selected_schema and schema.name == selected_schema %}
-                        selected
-                        {% endif %}
-                        value="{{ schema.name }}"
-                    >
-                    {{ schema.name }}
-                    </option>
-                {% endfor %}
-            </select>
-        </div>
-        <div id="identifiers"></div>
-        <button type="submit" class="btn btn-primary btn-margin">Submit</button>
-    </form>
-</div>
-=======
 <h3>Add New Location</h2>
 <form id="location-form" method="POST">
     <div class="form-group">
@@ -35,14 +10,20 @@
         <select class="form-control custom-select custom-input" id="schema" name="schema" onchange="updateForm()" required>
             <option value="">-- Select a schema --</option>
             {% for schema in schemas %}
-                <option value="{{ schema.name }}">{{ schema.name }}</option>
+                <option
+                    {% if selected_schema and schema.name == selected_schema %}
+                    selected
+                    {% endif %}
+                    value="{{ schema.name }}"
+                >
+                {{ schema.name }}
+                </option>
             {% endfor %}
         </select>
     </div>
     <div id="identifiers"></div>
     <button type="submit" class="btn btn-primary btn-margin">Submit</button>
 </form>
->>>>>>> 80835162
 {% endblock content %}
 
 {% block javascripts %}
