<<<<<<< HEAD
# Running an Instance of DTBase
=======
## Installing DTBase

* We recommend that you use a fresh Python environment (either via virtualenv, conda, or poetry), and **Python version >= 3.10 and <= 3.12.**
* Clone this repository and change to this directory.
* Install the `dtbase` package and dependencies (including the optional development dependencies) by running
```
pip install '.[dev]'
```

## Running an Instance of DTBase
>>>>>>> 2a02ee7e

DTBase has three main components:

- PostgreSQL Database
- Backend API
- Frontend API

There are lots of different combinations of where each component is run. For instance, its possible to run the backend and frontend locally, but host the database somewhere else. This README will offer a number of suggestions of how to run the entire application stack.

We would recommend forking the entire repository and developing on that fork. Code changes to the repository will be inevitable.

## Summary

- [Managing Secrets and Environment Variables](#managing-secrets-and-environment-variables)
- [Run entire application stack locally via docker compose](#run-entire-application-via-docker-compose)
- [Installing DTBase](#installing-dtbase)
- [Running a local database](#running-a-local-database)
- [Running Tests](#running-the-tests)
- [Running the backend API Locally](#running-the-backend-api-locally)
- [Running the frontend locally](#running-the-frontend-locally)
- [Running with an Non-local Database](#running-with-an-non-local-database)
- [Running all components non-locally](#running-all-components-non-locally)
- [Contributing to code](#contributing-code)

## Managing Secrets and Environment Variables

DTBase makes use of a set of secret values, such as database passwords and encryption keys for logins. These are kept in the `.secrets` folder in a Bash shell script that sets environment variables with the secret values. For your own deployment you should

1. Copy the file `.secrets/dtenv_template.sh` to `.secrets/dtenv_localdb.sh`
2. Populate this file with following variables:
    ```
    #!/bin/bash

    # Test database
    export DT_SQL_TESTUSER="postgres"
    export DT_SQL_TESTPASS="password"
    export DT_SQL_TESTHOST="localhost"
    export DT_SQL_TESTPORT="5432"
    export DT_SQL_TESTDBNAME="test_db"

    # Dev database
    export DT_SQL_USER="postgres"
    export DT_SQL_PASS="<REPLACE_ME>"
    export DT_SQL_HOST="localhost"
    export DT_SQL_PORT="5432"
    export DT_SQL_DBNAME="dt_dev"

    export DT_DEFAULT_USER_PASS="<REPLACE_ME>"

    # Secrets for the web servers
    export DT_DEFAULT_USER_PASS="<REPLACE_ME>"
    export DT_FRONT_SECRET_KEY="<REPLACE_ME>"
    export DT_JWT_SECRET_KEY="<REPLACE_ME>"
    ```
    You should, of course, replace all the `<REPLACE_ME>` values with long strings of random characters, or other good passwords. They won't be need to be human-memorisable. If any of these values leak anyone can gain admin access to your DTBase deployment!

You can find more documentation about what each of the environment variables are for in `.secrets/dtenv_localdb.sh`.

In any terminal session where you want to e.g. run one of the web servers, you will need start out by

3. Activating the Python virtual environment you created.
4. Sourcing the secrets file, with `source .secrets/dtenv_localdb.sh`.

NOTE!: If running the application via Docker Compose, then this needs to be done in an .env file instead. Please follow the instructions [that section](#run-entire-application-via-docker-compose).

## Run Entire Application via Docker Compose

The easiest way to run all aspects of DTBase together is to use docker compose. The steps to do this is as follows:

1. Install Docker
2. We need to create an .env file for defining environment variables. Copy the `default.env` file and rename it `.env`. Replace the value that have `"<REPLACE_ME>"` in place.
3. `docker compose up -d` builds the images and then runs all the containers.

The backend and frontend are exposed at `http://localhost:5000/docs` and `http://localhost:8000` respectively. A volume is attached to the containers and will persist even after the containers have been stopped or deleted. The volume contains all the data from the database. If you want to start the application with a fresh database, then delete the volume before calling `docker compose` again.

This deployment is convenient for a quick local deployment. However, when changes are made to the code, the images need to be rebuilt. This doesn't take too long but isn't ideal. It's probabaly possible to tweak the dockerfile and compose files to mount the code so an image rebuild it not needed.

If you either don't want to spend time editing the docker setup, don't want to rebuild images each time a code change is made or simply want to avoid docker as much as possible, then move onto the next section.

## Installing DTBase

Running the seperate components locally via the command line requires DTBase to be installed as a package. Instructions are as follows:

1. We recommend that you use a fresh Python environment (either via virtualenv, conda, or poetry), and **Python version 3.10 <= and <=3.12.**
2. Clone this repository and change to this directory.
3. Install the `dtbase` package and dependencies (including the optional development dependencies) by running

```
pip install '.[dev]'
```

## Running a Local Database

The easiest way to run a PostgreSQL server locally is using a prebuilt Docker image.
1. Run `source .secrets/dtenv_localdb.sh`.
2. Install Docker
3. Install PostgreSQL
4. Run a PostgreSQL server in a Docker container:

    `docker run --name dt_dev -e POSTGRES_PASSWORD="<REPLACE_ME>" -p 5432:5432 -d postgres`

    The `"<REPLACE_ME>"` value here should be the one you set as `DT_SQL_PASS` in your `.secrets/dtenv_localdb.sh`.
5. Initialise the database:

    `createdb --host localhost --username postgres dt_dev`

If you've done this setup once and then e.g. rebooted your machine, all you should need to do is run `docker start dt_dev` to restart the existing Docker container.

## Running the tests

Assuming a local database has been setup, then the tests can now be run. The tests spin up its own backend and frontend applications automatically.

Tests can now be run by locally by running `python -m pytest`. You do need the PostgreSQL server to be running for them, but the tests automatically spin up a fresh database session, backend instance, and frontend instance.

## Running the backend API Locally

The backend API is a FastAPI app that provides REST API endpoints for reading from and writing to the database. You can run it by:

1. Navigate to the directory `dtbase/backend` and run the command `./run_localdb.sh`. This starts the FastAPI app listening on `http://localhost:5000`. You can test it by sending requests to some of its endpoints using e.g. Postman or the `requests` library. To see all the API endpoints and what they do, navigate to `http://localhost:5000/docs` in a web browser.
2. Optionally, you can use different modes for the backend, by running e.g. `DT_CONFIG_MODE=Debug ./run_localdb.sh` to run in debug mode. The valid options for `DT_CONFIG_MODE` can be found in `dtbase/backend/config.py`.

## Running the frontend locally

The DTBase frontend is a Flask webapp. To run it you need to
1. Install npm (Node Package Manager)
2. In a new terminal session, again run `source .secrets/dtenv_localdb.sh`
3. Navigate to the directory `dtbase/frontend` and run the command `./run.sh`.
4. You should now be able to view the frontend on your browser at `http://localhost:8000`.
5. You can log in with the username `default_user@localhost` and the password you set as `DT_DEFAULT_USER_PASS` above when you created `dtenv_localdb.sh`.
6. Like for the backend, you can use different modes for the frontend, by running e.g. `DT_CONFIG_MODE=Auto-login ./run.sh` to be always automatically logged in as the default user. The valid options for `DT_CONFIG_MODE` for the frontend can be found in `dtbase/frontend/config.py`.

A tip: When developing the frontend, it can be very handy to run it with `FLASK_DEBUG=true DT_CONFIG_MODE=Auto-login ./run.sh`. The first environment variable makes it such that Flask restarts every time you make a change to the code. (The backend already by default has a similar autorefresh option enabled.) The second one makes Flask automatically log in as the default user. This way when you make code changes, you can see the effect immediately in your browser without having to restart and/or log in.

## Running with an Non-local Database

Sometimes you want to run the backend and the frontend locally, but have the database reside elsewhere, e.g. on Azure. To do this,
1. Copy the file `.secrets/dtenv_template.sh` to `.secrets/dtenv.sh` and populate this file with values for the various environment variables. These are mostly the same as above when running a local database, except for `DT_SQL_HOST`, `DT_SQL_PORT`, `DT_SQL_USER`, and `DT_SQL_PASS`. These should be set to match the hostname, port, username, and password for the PostgreSQL server, where ever it is running. If you want to run against a database on Azure deployed by Pulumi, you may want to consult your Pulumi config for e.g. the password.

To run the backend with this new set of environment variables, go to `dtbase/backend` and run `./run.sh`. The frontend can be run exactly the same way as when your database is local.

Note that you may need to whitelist your IP address on the PostgreSQL server for it to accept your connection. This is necessary when the database is hosted on Azure, for instance.

## Running all components non-locally

Please refer to the [infrastructure readme](../infrastructure/README.md) for documentation of how to deploy the entire application stack on Azure. There is no reason this application couldn't be deployed on other platforms but we don't offer any instructions of how to do this.

## Contributing code

We run a set of linters and formatters on all code using [pre-commit](https://pre-commit.com/). It is installed as a dev dependency when you run `pip install .[dev]`. You also need to make sure you've run `npm install --prefix dtbase/frontend/ --include=dev ` to install the linters and formatters for the frontend code. We recommend running `pre-commit install` so that pre-commit gets run every time you `git commit`, and only allows you to commit if the checks pass. If you need to bypass such checks for some commit you can do so with `git commit --no-verify`.

We recommend reading the [docs.md](docs.md) file to gain an understanding of what the various parts of the codebase do and how they work.<|MERGE_RESOLUTION|>--- conflicted
+++ resolved
@@ -1,17 +1,4 @@
-<<<<<<< HEAD
 # Running an Instance of DTBase
-=======
-## Installing DTBase
-
-* We recommend that you use a fresh Python environment (either via virtualenv, conda, or poetry), and **Python version >= 3.10 and <= 3.12.**
-* Clone this repository and change to this directory.
-* Install the `dtbase` package and dependencies (including the optional development dependencies) by running
-```
-pip install '.[dev]'
-```
-
-## Running an Instance of DTBase
->>>>>>> 2a02ee7e
 
 DTBase has three main components:
 
@@ -124,7 +111,7 @@
 
 Assuming a local database has been setup, then the tests can now be run. The tests spin up its own backend and frontend applications automatically.
 
-Tests can now be run by locally by running `python -m pytest`. You do need the PostgreSQL server to be running for them, but the tests automatically spin up a fresh database session, backend instance, and frontend instance.
+1. Tests can now be run by locally by running `python -m pytest`.
 
 ## Running the backend API Locally
 
